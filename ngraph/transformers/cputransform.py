# ----------------------------------------------------------------------------
# Copyright 2016 Nervana Systems Inc.
# Licensed under the Apache License, Version 2.0 (the "License");
# you may not use this file except in compliance with the License.
# You may obtain a copy of the License at
#
#      http://www.apache.org/licenses/LICENSE-2.0
#
# Unless required by applicable law or agreed to in writing, software
# distributed under the License is distributed on an "AS IS" BASIS,
# WITHOUT WARRANTIES OR CONDITIONS OF ANY KIND, either express or implied.
# See the License for the specific language governing permissions and
# limitations under the License.
# ----------------------------------------------------------------------------

from __future__ import division
from __future__ import print_function

from functools import wraps
from operator import itemgetter
# These are indirectly used by the generated code
import numpy as np
import os

from ngraph.util.pygen import PyGen, indenting
from ngraph.util.generics import generic_method

from ngraph.op_graph.op_graph import AbsoluteOp, Add, Argmax, Argmin, \
    ContiguousOp, CosOp, Op, Divide, FloorDivide, DotLowDimension, \
    Mod, Equal, ExpOp, Greater, GreaterEqual, Less, LessEqual, \
    LogOp, Max, Maximum, Min, Minimum, Multiply, NegativeOp, NotEqual, OneHotOp, \
    ReciprocalOp, Power, AssignOp, SignOp, SinOp, SqrtOp, SquareOp, RngOp, \
    Subtract, Sum, Prod, TanhOp, TensorSizeOp, Fill, TensorDescription, \
    SetItemOp, ReductionOp
from ngraph.op_graph.convolution import ConvolutionOp, update_conv, bprop_conv
from ngraph.op_graph.pooling import PoolingOp, BpropPoolOp
from ngraph.transformers.cpu.relu import ReluOp, BpropReluOp
from ngraph.op_graph.lookuptable import LookupTableOp, update_lut
from ngraph.op_graph.ctc import CTCOp
from ngraph.op_graph.debug import PrintOp
from ngraph.transformers.passes.passes import RequiredTensorShaping, \
    CPUTensorShaping, SimplePrune
from ngraph.transformers.passes.cpulayout import CPUTensorLayout
from ngraph.transformers.passes.cpufusion import FusionPass

from ngraph.transformers.base import Transformer, DeviceBufferStorage, \
    DeviceBufferReference, DeviceTensor, make_transformer_factory, \
    set_transformer_factory, Computation

from ngraph.op_graph.comm_nodes import CPUQueueSendOp, CPUQueueRecvOp, \
    CPUQueueGatherSendOp, CPUQueueGatherRecvOp, CPUQueueScatterSendOp, \
    CPUQueueScatterRecvOp, CPUQueueAllReduceOp


class CPUConvEngine(object):

    @staticmethod
    def get_slices(I, F, O, conv_params):
        C, D, H, W, _ = I.tensor_description.axes.lengths
        C, T, R, S, K = F.tensor_description.axes.lengths
        K, M, P, Q, _ = O.tensor_description.axes.lengths
        pad_d, pad_h, pad_w = itemgetter(*('pad_' + s for s in ('d', 'h', 'w')))(conv_params)
        str_d, str_h, str_w = itemgetter(*('str_' + s for s in ('d', 'h', 'w')))(conv_params)
        dil_d, dil_h, dil_w = itemgetter(*('dil_' + s for s in ('d', 'h', 'w')))(conv_params)
        mSlice = [CPUConvEngine.fprop_slice(m, T, D, pad_d, str_d, dil_d) for m in range(M)]
        pSlice = [CPUConvEngine.fprop_slice(p, R, H, pad_h, str_h, dil_h) for p in range(P)]
        qSlice = [CPUConvEngine.fprop_slice(q, S, W, pad_w, str_w, dil_w) for q in range(Q)]
        dSlice = [CPUConvEngine.bprop_slice(d, T, M, pad_d, str_d, dil_d) for d in range(D)]
        hSlice = [CPUConvEngine.bprop_slice(h, R, P, pad_h, str_h, dil_h) for h in range(H)]
        wSlice = [CPUConvEngine.bprop_slice(w, S, Q, pad_w, str_w, dil_w) for w in range(W)]

        return (mSlice, pSlice, qSlice, dSlice, hSlice, wSlice)

    @staticmethod
    def fprop_slice(q, S, X, padding, stride, dilation):
        f1 = None
        qs = q * stride - padding
        for s in range(S):
            x = qs + s * dilation
            if f1 is None and x >= 0 and x < X:
                x1 = x
                f1 = s
            if x < X:
                x2 = x
                f2 = s
        if f1 is None:
            return (slice(0, 0, 1), slice(0, 0, 1), 0)
        return (slice(f1, f2 + 1), slice(x1, x2 + 1, dilation), f2 - f1 + 1)

    @staticmethod
    def bprop_slice(x, S, Q, padding, stride, dilation):
        qs = x - (dilation * (S - 1) - padding)
        f1 = None
        for s in range(S):
            q = qs + s * dilation
            if q % stride == 0:
                q //= stride
                if q >= 0 and q < Q:
                    if f1 is None:
                        f1 = s
                        x1 = q
                    f2 = s
                    x2 = q
        if f1 is None:
            return (slice(0, 0, 1), slice(0, 0, 1), 0)

        f_step = 1
        while ((f_step * dilation) % stride) != 0:
            f_step += 1
        x_step = (f_step * dilation) // stride
        return (slice(f1, f2 + 1, f_step), slice(x1, x2 + 1, x_step), 0)


class CPUPoolEngine(object):

    @staticmethod
    def get_slices(I, O, pool_params):
        C, D, H, W, _ = I.tensor_description.axes.lengths
        K, M, P, Q, N = O.tensor_description.axes.lengths

        J, T, R, S, op = itemgetter(*('J', 'T', 'R', 'S', 'op'))(pool_params)
        p_c, p_d, p_h, p_w = itemgetter(*('pad_' + s for s in ('c', 'd', 'h', 'w')))(pool_params)
        s_c, s_d, s_h, s_w = itemgetter(*('str_' + s for s in ('c', 'd', 'h', 'w')))(pool_params)

        kSlice = [CPUPoolEngine.pool_slice(k, J, C, p_c, s_c) for k in range(K)]
        mSlice = [CPUPoolEngine.pool_slice(m, T, D, p_d, s_d) for m in range(M)]
        pSlice = [CPUPoolEngine.pool_slice(p, R, H, p_h, s_h) for p in range(P)]
        qSlice = [CPUPoolEngine.pool_slice(q, S, W, p_w, s_w) for q in range(Q)]
        array_argmax = np.empty((K, M, P, Q, N), dtype=np.uint32) if op == "max" else None

        return (kSlice, mSlice, pSlice, qSlice, op, array_argmax)

    @staticmethod
    def pool_slice(q, S, X, padding, strides):
        qs = q * strides - padding
        firstI = None
        for s in range(S):
            x = qs + s
            if x >= 0 and x < X:
                if firstI is None:
                    firstI = x
                lastI = x
        return (slice(firstI, lastI + 1), lastI - firstI + 1)


class CPUComputation(Computation):
    def __init__(self, transformer, computation, **kwargs):
        super(CPUComputation, self).__init__(transformer, computation, **kwargs)
        self.pool_params = dict()
        self.pool_slices = dict()
        self.conv_params = dict()
        self.conv_slices = dict()


class CPUDeviceBufferStorage(DeviceBufferStorage):

    def __init__(self, transformer, bytes, dtype, **kwargs):
        super(CPUDeviceBufferStorage, self).__init__(transformer, bytes, dtype, **kwargs)
        self.storage = None

    def create_device_tensor(self, tensor_description):
        shape_str = "_".join((str(_) for _ in tensor_description.shape))
        return CPUDeviceTensor(self.transformer, self, tensor_description,
                               name="{}_v_{}_{}".format(self.name,
                                                        tensor_description.name,
                                                        shape_str))

    @property
    def alloc_name(self):
        """
        :return: Name for allocation method.
        """
        return "alloc_" + self.name

    @property
    def update_name(self):
        """
        :return: name for update method.
        """
        return "update_" + self.name

    @property
    def ref_str(self):
        """
        :return: name to reference variable.
        """
        return self.name

    def transform_allocate(self):
        self.transformer.init_code.append("{} = None", self.ref_str)
        self.transformer.allocate_storage_code.append("def {}():", self.alloc_name)
        with indenting(self.transformer.allocate_storage_code):
            elts = self.bytes // self.dtype.itemsize
            self.transformer.allocate_storage_code.append(
                "{}(np.empty({}, dtype=np.dtype('{}')))",
                self.update_name, elts, self.dtype.name)
            self.transformer.allocate_storage_code.endl()

        self.transformer.allocate_storage_code.append("def {}(buffer):",
                                                      self.update_name)
        with indenting(self.transformer.allocate_storage_code):
            self.transformer.allocate_storage_code.append("global {}", self.ref_str)
            self.transformer.allocate_storage_code.append("{} = buffer", self.ref_str)
            self.transform_allocate_views()
        self.transformer.allocate_storage_code.endl()

        self.transformer.allocate_code.append("{}()", self.alloc_name)


class CPUDeviceBufferReference(DeviceBufferReference):

    def __init__(self, transformer, **kwargs):
        super(CPUDeviceBufferReference, self).__init__(transformer, **kwargs)


class CPUDeviceTensor(DeviceTensor):

    def __init__(self, transformer, device_buffer, tensor_description, **kwargs):
        super(CPUDeviceTensor, self).__init__(transformer, device_buffer, tensor_description,
                                              **kwargs)
        self.__tensor = None

    @property
    def tensor(self):
        if self.__tensor is None:
            self.__tensor = self.transformer.globals.get(self.name)
        return self.__tensor

    @property
    def ref_str(self):
        """
        :return: name to reference variable.
        """
        return self.name

    def transform_allocate(self):
        tensor_description = self.tensor_description
        self.transformer.init_code.append("{} = None", self.ref_str)
        self.transformer.allocate_storage_code.append(
            """global {ref}
{ref} = np.ndarray(
    shape={shape},
    dtype=np.{dtype},
    buffer=buffer,
    offset={offset},
    strides={strides})""",
            ref=self.ref_str,
            shape=tensor_description.shape,
            dtype=tensor_description.dtype,
            offset=tensor_description.offset,
            strides=tensor_description.strides)

    def get(self, tensor):
        if tensor is None:
            return self.tensor
        tensor[:] = self.tensor

    def __getitem__(self, key):
        return self.tensor.__getitem__(key)

    def __setitem__(self, key, value):
        # Temporary hack to interoperate with neon cpu backend.
        if hasattr(value, '_tensor'):
            value = value._tensor
        self.tensor.__setitem__(key, value)


def get_tensors(f):
    def tensor(x):
        if isinstance(x, CPUDeviceTensor):
            return x.tensor
        return x

    @wraps(f)
    def helper(*args):
        return f(*(tensor(arg) for arg in args))

    return helper


class CPUCodeGenerator(PyGen):

    def __init__(self, transformer, **kwargs):
        super(CPUCodeGenerator, self).__init__(prefix="op", **kwargs)
<<<<<<< HEAD
        self.transformer = transformer
=======

        # These will get passed over to the computation in the model
        self.conv_params = dict()
        self.conv_slices = dict()
        self.pool_params = dict()
        self.pool_slices = dict()
        self.send_nodes = []
        self.recv_nodes = []
        self.scatter_send_nodes = []
        self.scatter_recv_nodes = []
        self.gather_send_nodes = []
        self.gather_recv_nodes = []
        self.allreduce_nodes = []
>>>>>>> e80b4f19

    def name(self, x):
        if isinstance(x, CPUDeviceBufferStorage):
            return x.ref_str
        if isinstance(x, CPUDeviceTensor):
            return x.ref_str
        return x

    def np_reduction_axis(self, op):
        """
        Returns numpy reduction axis of an op

        Args:
            op: instance of ReductionOp

        Returns:
            tuple of numpy reduction axis
        """
        if not isinstance(op, ReductionOp):
            raise ValueError("Op %s must be an instance of ReductionOp" % op)
        input_axes = op.args[0].axes
        reduction_axes = op.reduction_axes
        np_axis = tuple([input_axes.index(axis) for axis in reduction_axes])
        return np_axis[0] if len(np_axis) == 1 else np_axis

    @property
    def pool_params(self):
        return self.transformer.current_computation.pool_params

    @property
    def pool_slices(self):
        return self.transformer.current_computation.pool_slices

    @property
    def conv_params(self):
        return self.transformer.current_computation.conv_params

    @property
    def conv_slices(self):
        return self.transformer.current_computation.conv_slices

    @property
    def send_nodes(self):
        return self.transformer.current_computation.send_nodes

    @property
    def recv_nodes(self):
        return self.transformer.current_computation.recv_nodes

    @property
    def scatter_send_nodes(self):
        return self.transformer.current_computation.scatter_send_nodes

    @property
    def scatter_recv_nodes(self):
        return self.transformer.current_computation.scatter_recv_nodes

    @property
    def gather_send_nodes(self):
        return self.transformer.current_computation.gather_send_nodes

    @property
    def gather_recv_nodes(self):
        return self.transformer.current_computation.gather_recv_nodes

    @generic_method(Op)
    def allocate_op(self, op, *args):
        pass

    @allocate_op.on_type(ConvolutionOp)
    def allocate_op(self, op, outputs, inputs, filters):
        self.conv_params[op.name] = op.conv_params
        self.conv_slices[op.name] = \
            CPUConvEngine.get_slices(inputs, filters, outputs, op.conv_params)
        pad_d, pad_h, pad_w = itemgetter(*('pad_' + s for s in ('d', 'h', 'w')))(op.conv_params)
        str_d, str_h, str_w = itemgetter(*('str_' + s for s in ('d', 'h', 'w')))(op.conv_params)
        pad = [pad_d, pad_h, pad_w]
        stride = [str_d, str_h, str_w]
        self.append("mkldnn.init_conv_fprop('{}', I={}, F={}, O={}, pad={}, stride={})",
                    op.name, inputs, filters, outputs, pad, stride)

    @allocate_op.on_type(bprop_conv)
    def allocate_op(self, op, gI, delta, filters):
        pad_d, pad_h, pad_w = itemgetter(*('pad_' + s for s in ('d', 'h', 'w')))(op.conv_params)
        str_d, str_h, str_w = itemgetter(*('str_' + s for s in ('d', 'h', 'w')))(op.conv_params)
        pad = [pad_d, pad_h, pad_w]
        stride = [str_d, str_h, str_w]
        self.append("mkldnn.init_conv_bprop('{}', E={}, F={}, gI={}, pad={}, stride={})",
                    op.name, delta, filters, gI, pad, stride)

    @allocate_op.on_type(PoolingOp)
    def allocate_op(self, op, arrO, arrI):
        self.pool_params[op.name] = op.pool_params
        self.pool_slices[op.name] = CPUPoolEngine.get_slices(arrI, arrO, op.pool_params)
        pad_d, pad_h, pad_w = itemgetter(*('pad_' + s for s in ('d', 'h', 'w')))(op.pool_params)
        str_d, str_h, str_w = itemgetter(*('str_' + s for s in ('d', 'h', 'w')))(op.pool_params)
        pad = [pad_d, pad_h, pad_w]
        stride = [str_d, str_h, str_w]
        kernel = [op.pool_params['J'], op.pool_params['T'],
                  op.pool_params['R'], op.pool_params['S']]
        op_type = op.pool_params
        pool_type = 0
        if op_type['op'] == 'avg':
            pool_type = 1
        self.append("mkldnn.init_pool_fprop({}, '{}', arrI={}, arrO={}, kernel={}, pad={}, stride={})",  # noqa
                    pool_type, op.name, arrI, arrO, kernel, pad, stride)

    @allocate_op.on_type(BpropPoolOp)
    def allocate_op(self, op, outputs, delta):
        pad_d, pad_h, pad_w = itemgetter(*('pad_' + s for s in ('d', 'h', 'w')))(op.pool_params)
        str_d, str_h, str_w = itemgetter(*('str_' + s for s in ('d', 'h', 'w')))(op.pool_params)
        pad = [pad_d, pad_h, pad_w]
        stride = [str_d, str_h, str_w]
        kernel = [op.pool_params['J'], op.pool_params['T'],
                  op.pool_params['R'], op.pool_params['S']]
        op_type = op.pool_params
        pool_type = 0
        if op_type['op'] == 'avg':
            pool_type = 1
        self.append("mkldnn.init_pool_bprop({}, '{}', '{}', arrE={}, arrD={}, kernel={}, pad={}, stride={})",  # noqa
                    pool_type, op.name, op.fprop.forwarded.name,
                    delta, outputs, kernel, pad, stride)

    @allocate_op.on_type(DotLowDimension)
    def allocate_op(self, op, out, x, y):
        self.append("mkldnn.init_innerproduct_fprop('{}', out={}, x={}, y={})",
                    op.name, out, x, y)

    @allocate_op.on_type(Add)
    def allocate_op(self, op, out, x, y):
        self.append("mkldnn.init_elementwise_add('{}', I_array1={}, I_array2={}, O_array={})",
                    op.name, x, y, out)

    @allocate_op.on_type(ReluOp)
    def allocate_op(self, op, outputs, inputs):
        self.append("mkldnn.init_relu_fprop('{}', inputs={}, out={}, slope={})",
                    op.name, inputs, outputs, op.slope)

    @allocate_op.on_type(BpropReluOp)
<<<<<<< HEAD
    def allocate_op(self, op, outputs, delta, inputs):
        self.append("mkldnn.init_relu_bprop('{}', arrE={}, arrD={}, arrSrc={}, slope={})",
                    op.name, delta, outputs, inputs, op.fprop.slope)
=======
    def allocate_op(self, op, outputs, delta, fprop_input):
        self.append("mkldnn.init_relu_bprop({}, arrE={}, arrD={}, slope={}, fprop_input={})",
                    op.index, delta, outputs, op.fprop.slope, fprop_input)
>>>>>>> e80b4f19

    @generic_method(Op)
    def generate_op(self, op, *args):
        if op.is_device_op:
            raise ValueError((
                "{class_name} doesn't have a generate_op method for op: {op}. "
                "In order to fix this, add a method generate_op decorated with "
                "@generate_op.on_type({op}) to class {class_name}."
            ).format(
                class_name=self.__class__.__name__,
                op=op.__class__.__name__,
            ))

    @generate_op.on_type(AbsoluteOp)
    def generate_op(self, op, out, x):
        self.append("np.abs({}, out={})", x, out)

    @generate_op.on_type(Add)
    def generate_op(self, op, out, x, y):
        self.append("mkldnn.elementwise_add('{}', I_array1={}, I_array2={}, O_array={})",
                    op.name, x, y, out)

    @generate_op.on_type(Argmax)
    def generate_op(self, op, out, x):
        self.append("np.ndarray.argmax({}, axis={}, out={})", x, self.np_reduction_axis(op), out)

    @generate_op.on_type(Argmin)
    def generate_op(self, op, out, x):
        self.append("np.ndarray.argmin({}, axis={}, out={})", x, self.np_reduction_axis(op), out)

    @generate_op.on_type(ConvolutionOp)
    def generate_op(self, op, outputs, inputs, filters):
        self.append("mkldnn.fprop_conv('{}', self.conv_slices['{}'], I={}, F={}, O={})",
                    op.name, op.name, inputs, filters, outputs)

    @generate_op.on_type(bprop_conv)
    def generate_op(self, op, outputs, delta, filters):
        self.append("mkldnn.bprop_conv('{}', self.conv_slices['{}'], E={}, F={}, gI={})",
                    op.name, op.fprop.forwarded.name, delta, filters, outputs)

    @generate_op.on_type(update_conv)
    def generate_op(self, op, outputs, delta, inputs):
        self.append("update_conv(self.conv_slices['{}'], I={}, E={}, U={})",
                    op.fprop.forwarded.name, inputs, delta, outputs)

    @generate_op.on_type(PoolingOp)
    def generate_op(self, op, outputs, inputs):
        self.append("mkldnn.fprop_pool('{}', self.pool_slices['{}'], arrI={}, arrO={})",
                    op.name, op.name, inputs, outputs)

    @generate_op.on_type(BpropPoolOp)
    def generate_op(self, op, outputs, delta):
        self.append("mkldnn.bprop_pool('{}', self.pool_slices['{}'], arrE={}, arrD={})",
                    op.name, op.fprop.forwarded.name, delta, outputs)

    @generate_op.on_type(LookupTableOp)
    def generate_op(self, op, outputs, lut, idx):
        self.append("fprop_lut(lut={}, idx={}, axis={}, output={})",
                    lut, idx, op.lut_axis, outputs)

    @generate_op.on_type(update_lut)
    def generatea_op(self, op, outputs, delta, idx):
        if op.update:
            self.append("update_lut(error={}, idx={}, pad_idx={}, axis={}, dW={})",
                        delta, idx, op.pad_idx, op.lut_axis, outputs)

    @generate_op.on_type(CTCOp)
    def generate_op(self, op, outputs, activations, lbls, utt_lens, lbl_lens, grads):
        self.append("ctc_cpu(acts={}, lbls={}, utt_lens={}, lbl_lens={}, grads={}, costs={})",
                    activations, lbls, utt_lens, lbl_lens, grads, outputs)

    @generate_op.on_type(RngOp)
    def generate_op(self, op, out, x):
        if op.distribution == 'uniform':
            rstr = "uniform(low={low}, high={high}".format(**op.params)
        elif op.distribution == 'normal':
            rstr = "normal(loc={loc}, scale={scale}".format(**op.params)

        self.append("{out}[()] = np.random.{rstr}, size={out}.shape)", out=out, rstr=rstr)

    @generate_op.on_type(CosOp)
    def generate_op(self, op, out, x):
        self.append("np.cos({}, out={})", x, out)

    @generate_op.on_type(ContiguousOp)
    def generate_op(self, op, out, x):
        self.append("{}[()] = {}", out, x)

    @generate_op.on_type(Divide)
    def generate_op(self, op, out, x, y):
        self.append("np.divide({}, {}, out={})", x, y, out)

    @generate_op.on_type(FloorDivide)
    def generate_op(self, op, out, x, y):
        self.append("np.floor_divide({}, {}, out={})", x, y, out)

    @generate_op.on_type(Mod)
    def generate_op(self, op, out, x, y):
        self.append("np.mod({}, {}, out={})", x, y, out)

    @generate_op.on_type(DotLowDimension)
    def generate_op(self, op, out, x, y):
        self.append("mkldnn.innerproduct_fprop('{}', {}, {}, out={})",
                    op.name, x, y, out)

    @generate_op.on_type(ReluOp)
    def generate_op(self, op, outputs, inputs):
        self.append("mkldnn.fprop_relu('{}', {}, {}, {})", op.name, inputs, outputs, op.slope)

    @generate_op.on_type(BpropReluOp)
<<<<<<< HEAD
    def generate_op(self, op, outputs, delta, inputs):
        self.append("mkldnn.bprop_relu('{}', {}, {}, {})", op.name, delta, outputs, op.fprop.slope)
=======
    def generate_op(self, op, outputs, delta, fprop_input):
        self.append("mkldnn.bprop_relu({}, {}, {}, {}, {})", op.index, delta,
                    outputs, op.fprop.slope, fprop_input)
>>>>>>> e80b4f19

    @generate_op.on_type(Equal)
    def generate_op(self, op, out, x, y):
        self.append("np.equal({}, {}, out={})", x, y, out)

    @generate_op.on_type(ExpOp)
    def generate_op(self, op, out, x):
        self.append("np.exp({}, out={})", x, out)

    @generate_op.on_type(Fill)
    def generate_op(self, op, out, x):
        self.append("{}.fill({})", x, op.scalar)

    @generate_op.on_type(Greater)
    def generate_op(self, op, out, x, y):
        self.append("np.greater({}, {}, out={})", x, y, out)

    @generate_op.on_type(GreaterEqual)
    def generate_op(self, op, out, x, y):
        self.append("np.greater_equal({}, {}, out={})", x, y, out)

    @generate_op.on_type(Less)
    def generate_op(self, op, out, x, y):
        self.append("np.less({}, {}, out={})", x, y, out)

    @generate_op.on_type(LessEqual)
    def generate_op(self, op, out, x, y):
        self.append("np.less_equal({}, {}, out={})", x, y, out)

    @generate_op.on_type(LogOp)
    def generate_op(self, op, out, x):
        self.append("np.log({}, out={})", x, out)

    @generate_op.on_type(Max)
    def generate_op(self, op, out, x):
        self.append("np.max({}, axis={}, out={})", x, self.np_reduction_axis(op), out)

    @generate_op.on_type(Maximum)
    def generate_op(self, op, out, x, y):
        self.append("np.maximum({}, {}, out={})", x, y, out)

    @generate_op.on_type(Min)
    def generate_op(self, op, out, x):
        self.append("np.min({}, axis={}, out={})", x, self.np_reduction_axis(op), out)

    @generate_op.on_type(Minimum)
    def generate_op(self, op, out, x, y):
        self.append("np.minimum({}, {}, out={})", x, y, out)

    @generate_op.on_type(Multiply)
    def generate_op(self, op, out, x, y):
        self.append("np.multiply({}, {}, out={})", x, y, out)

    @generate_op.on_type(NegativeOp)
    def generate_op(self, op, out, x):
        self.append("np.negative({}, out={})", x, out)

    @generate_op.on_type(NotEqual)
    def generate_op(self, op, out, x, y):
        self.append("np.not_equal({}, {}, out={})", x, y, out)

    @generate_op.on_type(OneHotOp)
    def generate_op(self, op, out, x):
        self.append("{o}[:] = np.eye({o}.shape[0])[:, {x}.astype(np.int32)]", x=x, o=out)

    @generate_op.on_type(Power)
    def generate_op(self, op, out, x, y):
        self.append("np.power({}, {}, out={})", x, y, out)

    @generate_op.on_type(PrintOp)
    def generate_op(self, op, out, x):
        if op.prefix is not None:
            self.append("""print({prefix} + ':', {x})
{out}[()] = {x}""", out=out, x=x, prefix=repr(op.prefix))
        else:
            self.append("""print({x})
{out}[()] = {x}""", out=out, x=x)

    @generate_op.on_type(ReciprocalOp)
    def generate_op(self, op, out, x):
        self.append("np.reciprocal({}, out={})", x, out)

    @generate_op.on_type(AssignOp)
    def generate_op(self, op, out, tensor, value):
        self.append("{}.__setitem__((), {})", tensor, value)

    @generate_op.on_type(SetItemOp)
    def generate_op(self, op, out, tensor, value):
        self.append("{}.__setitem__({}, {})", tensor, tuple(op.item), value)

    @generate_op.on_type(SignOp)
    def generate_op(self, op, out, x):
        self.append("np.sign({}, out=out)", x, out)

    @generate_op.on_type(SinOp)
    def generate_op(self, op, out, x):
        self.append("np.sin({}, out={})", x, out)

    @generate_op.on_type(SqrtOp)
    def generate_op(self, op, out, x):
        self.append("np.sqrt({}, out={})", x, out)

    @generate_op.on_type(SquareOp)
    def generate_op(self, op, out, x):
        self.append("np.square({}, out={})", x, out)

    @generate_op.on_type(Subtract)
    def generate_op(self, op, out, x, y):
        self.append("np.subtract({}, {}, out={})", x, y, out)

    @generate_op.on_type(Sum)
    def generate_op(self, op, out, x):
        self.append("np.sum({}, axis={}, out={})", x, self.np_reduction_axis(op), out)

    @generate_op.on_type(Prod)
    def generate_op(self, op, out, x):
        self.append("np.prod({}, axis={}, out={})", x, self.np_reduction_axis(op), out)

    @generate_op.on_type(TanhOp)
    def generate_op(self, op, out, x):
        self.append("np.tanh({}, out={})", x, out)

    @generate_op.on_type(TensorSizeOp)
    def generate_op(self, op, out):
        self.append("{}.fill({})", out, op.reduction_axes.size)

    @generate_op.on_type(CPUQueueSendOp)
    def generate_op(self, op, out, *args):
        send_id = len(self.send_nodes)
        self.send_nodes.append(op)
        self.append("self.queue_send({})", send_id)

    @generate_op.on_type(CPUQueueRecvOp)
    def generate_op(self, op, out, *args):
        recv_id = len(self.recv_nodes)
        self.recv_nodes.append(op)
        self.append("{}[...] = self.recv_from_queue_send({})", out, recv_id)

    @generate_op.on_type(CPUQueueGatherSendOp)
    def generate_op(self, op, out, *args):
        gather_send_id = len(self.gather_send_nodes)
        self.gather_send_nodes.append(op)
        self.append("self.queue_gather_send({})", gather_send_id)

    @generate_op.on_type(CPUQueueGatherRecvOp)
    def generate_op(self, op, out, *args):
        gather_recv_id = len(self.gather_recv_nodes)
        self.gather_recv_nodes.append(op)
        self.append("{}[...] = self.gather_recv_from_queue_gather_send({})", out, gather_recv_id)

    @generate_op.on_type(CPUQueueScatterSendOp)
    def generate_op(self, op, out, *args):
        scatter_send_id = len(self.scatter_send_nodes)
        self.scatter_send_nodes.append(op)
        self.append("self.queue_scatter_send({})", scatter_send_id)

    @generate_op.on_type(CPUQueueScatterRecvOp)
    def generate_op(self, op, out, *args):
        scatter_recv_id = len(self.scatter_recv_nodes)
        self.scatter_recv_nodes.append(op)
        self.append("{}[...] = self.scatter_recv_from_queue_scatter_send({})",
                    out, scatter_recv_id)

    @generate_op.on_type(CPUQueueAllReduceOp)
    def generate_op(self, op, out, *args):
        allreduce_id = len(self.allreduce_nodes)
        self.allreduce_nodes.append(op)
        self.append("{}[...] = self.queue_allreduce({})", out, allreduce_id)


class CPUTransformer(Transformer):
    """
    Transformer for executing graphs on a CPU, backed by numpy.

    Given a list of ops you want to compute the results of, this transformer
    will compile the graph required to compute those results and exposes an
    evaluate method to execute the compiled graph.
    """

    transformer_name = "cpu"
    default_rtol = 1e-05
    default_atol = 1e-08

    def __init__(self, **kwargs):
        super(CPUTransformer, self).__init__(**kwargs)
        self.current_computation = None
        self.conv_engine = CPUConvEngine()
        self.init_code = CPUCodeGenerator(self)
        self.allocate_storage_code = CPUCodeGenerator(self)
        self.allocate_code = CPUCodeGenerator(self)
        self.compute_code = CPUCodeGenerator(self)
        self.code = CPUCodeGenerator(self)
        self.globals = self.code.globals
        self.n_computations = 0
        self.use_pinned_mem = False
        self.rng_seed = None
        self.graph_passes = [FusionPass(),
                             CPUTensorLayout(),
                             SimplePrune(),
                             RequiredTensorShaping(),
                             CPUTensorShaping()]

    def device_buffer_storage(self, bytes, dtype, name):
        """
        Make a DeviceBuffer.

        Arguments:
            bytes: Size of buffer.
            alignment: Alignment of buffer.

        Returns: A DeviceBuffer.
        """
        return CPUDeviceBufferStorage(self, bytes, dtype, name="a_" + name)

    def device_buffer_reference(self):
        """
        Make a DeviceBufferReference.

        Returns: A DeviceBufferReference.
        """
        return CPUDeviceBufferReference(self)

    def start_transform_allocate(self):
        self.code.execute("""import os
import numpy as np
import ctypes as ct
import numpy.ctypeslib as npct
import itertools as itt
from ngraph.op_graph import axes
from ngraph.transformers.cpu.cpuengine import update_conv
from ngraph.transformers.cpu.cpuengine import fprop_lut, update_lut
from ngraph.transformers.cpu.cpuengine import Mkldnn
from ngraph.transformers.cpu.cpuengine import ConvLocals
from ngraph.transformers.cpu.hetr import HetrLocals
from ngraph.transformers.cpu.ctc import ctc_cpu
""")

        mkldnn_path = os.path.join(os.path.dirname(__file__), "..", "..")
        mkldnn_engine_path = os.path.join(mkldnn_path, 'mkldnn_engine.so')
        self.code.execute("mkldnn = Mkldnn('{}')".format(mkldnn_engine_path))
        self.code.execute("mkldnn.open()")

    def transform_allocate_ops(self, all_ops):
        def tensor_description_value(x):
            if isinstance(x, TensorDescription):
                return x.value
            return x

        for op in all_ops:
            out = tensor_description_value(op.tensor_description())
            call_info = (tensor_description_value(_) for _ in op.call_info())
            self.compute_code.allocate_op(op, out, *call_info)

    def finish_transform_allocate(self):
        pass

    def transform_ordered_ops(self, computation, ordered_ops, name):
        self.current_computation = computation
        if name is None:
            name = "C_" + str(self.n_computations)
        self.n_computations += 1
        self.compute_code.append("class {}(HetrLocals, ConvLocals):", name)
        with indenting(self.compute_code):
            self.compute_code.append("def __init__(self, **kwargs):")
            with indenting(self.compute_code):
                self.compute_code.append('super({}, self).__init__(**kwargs)', name)
                self.transform_allocate_ops(ordered_ops)

            self.compute_code.endl()

            self.compute_code.append("def __call__(self):")
            code_length = self.compute_code.code_length

            def tensor_description_value(x):
                if isinstance(x, TensorDescription):
                    return x.value
                return x

            with indenting(self.compute_code):
                for op in ordered_ops:
                    out = tensor_description_value(op.tensor_description())
                    call_info = (tensor_description_value(_) for _ in op.call_info())
                    self.compute_code.generate_op(op, out, *call_info)
                if code_length == self.compute_code.code_length:
                    self.compute_code.append("pass")
            self.compute_code.endl()
        self.name = name
        return name

    def finish_transform(self):
        self.code.append(self.init_code.code)
        self.code.endl()
        self.code.endl()

        self.code.append(self.allocate_storage_code.code)
        self.code.endl(2)
        self.code.append(self.allocate_code.code)
        self.code.endl(2)
        self.code.append(self.compute_code.code)
        self.code.endl()

        # import os
        # pid = os.getpid()
        # with open("code_{}{}.py".format(self.name, pid), "w") as f:
        #    f.write(self.code.code)
        # print(self.code.code)
        self.globals = self.code.compile()

        for computation in self.computations:
            cls = self.globals[computation.name]
<<<<<<< HEAD
            executor = cls(conv_params=computation.conv_params,
                           pool_params=computation.pool_params,
                           conv_slices=computation.conv_slices,
                           pool_slices=computation.pool_slices,
                           send_nodes=computation.send_nodes,
                           recv_nodes=computation.recv_nodes,
                           scatter_send_nodes=computation.scatter_send_nodes,
                           scatter_recv_nodes=computation.scatter_recv_nodes,
                           gather_send_nodes=computation.gather_send_nodes,
                           gather_recv_nodes=computation.gather_recv_nodes)
=======
            executor = cls(conv_params=self.compute_code.conv_params,
                           pool_params=self.compute_code.pool_params,
                           conv_slices=self.compute_code.conv_slices,
                           pool_slices=self.compute_code.pool_slices,
                           send_nodes=self.compute_code.send_nodes,
                           recv_nodes=self.compute_code.recv_nodes,
                           scatter_send_nodes=self.compute_code.scatter_send_nodes,
                           scatter_recv_nodes=self.compute_code.scatter_recv_nodes,
                           gather_send_nodes=self.compute_code.gather_send_nodes,
                           gather_recv_nodes=self.compute_code.gather_recv_nodes,
                           allreduce_nodes=self.compute_code.allreduce_nodes)
>>>>>>> e80b4f19
            computation.executor = executor

    def allocate_storage(self):
        pass

    def close(self):
        if self.code is not None:
            try:
                if self.code.globals.get('mkldnn', None) is not None:
                    self.code.execute('mkldnn.close()')
            except TypeError:
                pass
        self.code = None

    def consume(self, buf_index, hostlist, devlist):
        '''
        This is currently used for Aeon dataloading -- need to set things up to do actual
        device buffer allocation
        '''
        assert 0 <= buf_index < 2, 'Can only double buffer'
        hb = np.rollaxis(hostlist[buf_index], 0, hostlist[buf_index].ndim)
        if devlist[buf_index] is None:
            devlist[buf_index] = np.empty_like(hb)
        devlist[buf_index][:] = hb

    def make_computation(self, computation):
        return CPUComputation(self, computation)


set_transformer_factory(
    make_transformer_factory(CPUTransformer.transformer_name))<|MERGE_RESOLUTION|>--- conflicted
+++ resolved
@@ -282,23 +282,7 @@
 
     def __init__(self, transformer, **kwargs):
         super(CPUCodeGenerator, self).__init__(prefix="op", **kwargs)
-<<<<<<< HEAD
         self.transformer = transformer
-=======
-
-        # These will get passed over to the computation in the model
-        self.conv_params = dict()
-        self.conv_slices = dict()
-        self.pool_params = dict()
-        self.pool_slices = dict()
-        self.send_nodes = []
-        self.recv_nodes = []
-        self.scatter_send_nodes = []
-        self.scatter_recv_nodes = []
-        self.gather_send_nodes = []
-        self.gather_recv_nodes = []
-        self.allreduce_nodes = []
->>>>>>> e80b4f19
 
     def name(self, x):
         if isinstance(x, CPUDeviceBufferStorage):
@@ -363,6 +347,10 @@
     @property
     def gather_recv_nodes(self):
         return self.transformer.current_computation.gather_recv_nodes
+
+    @property
+    def allreduce_nodes(self):
+        return self.transformer.current_computation.allreduce_nodes
 
     @generic_method(Op)
     def allocate_op(self, op, *args):
@@ -438,15 +426,9 @@
                     op.name, inputs, outputs, op.slope)
 
     @allocate_op.on_type(BpropReluOp)
-<<<<<<< HEAD
-    def allocate_op(self, op, outputs, delta, inputs):
-        self.append("mkldnn.init_relu_bprop('{}', arrE={}, arrD={}, arrSrc={}, slope={})",
+    def allocate_op(self, op, outputs, delta, fprop, inputs):
+        self.append("mkldnn.init_relu_bprop('{}', arrE={}, arrD={}, inputs={}, slope={})",
                     op.name, delta, outputs, inputs, op.fprop.slope)
-=======
-    def allocate_op(self, op, outputs, delta, fprop_input):
-        self.append("mkldnn.init_relu_bprop({}, arrE={}, arrD={}, slope={}, fprop_input={})",
-                    op.index, delta, outputs, op.fprop.slope, fprop_input)
->>>>>>> e80b4f19
 
     @generic_method(Op)
     def generate_op(self, op, *args):
@@ -557,14 +539,8 @@
         self.append("mkldnn.fprop_relu('{}', {}, {}, {})", op.name, inputs, outputs, op.slope)
 
     @generate_op.on_type(BpropReluOp)
-<<<<<<< HEAD
-    def generate_op(self, op, outputs, delta, inputs):
+    def generate_op(self, op, outputs, delta, fprop, inputs):
         self.append("mkldnn.bprop_relu('{}', {}, {}, {})", op.name, delta, outputs, op.fprop.slope)
-=======
-    def generate_op(self, op, outputs, delta, fprop_input):
-        self.append("mkldnn.bprop_relu({}, {}, {}, {}, {})", op.index, delta,
-                    outputs, op.fprop.slope, fprop_input)
->>>>>>> e80b4f19
 
     @generate_op.on_type(Equal)
     def generate_op(self, op, out, x, y):
@@ -875,7 +851,6 @@
 
         for computation in self.computations:
             cls = self.globals[computation.name]
-<<<<<<< HEAD
             executor = cls(conv_params=computation.conv_params,
                            pool_params=computation.pool_params,
                            conv_slices=computation.conv_slices,
@@ -885,20 +860,8 @@
                            scatter_send_nodes=computation.scatter_send_nodes,
                            scatter_recv_nodes=computation.scatter_recv_nodes,
                            gather_send_nodes=computation.gather_send_nodes,
-                           gather_recv_nodes=computation.gather_recv_nodes)
-=======
-            executor = cls(conv_params=self.compute_code.conv_params,
-                           pool_params=self.compute_code.pool_params,
-                           conv_slices=self.compute_code.conv_slices,
-                           pool_slices=self.compute_code.pool_slices,
-                           send_nodes=self.compute_code.send_nodes,
-                           recv_nodes=self.compute_code.recv_nodes,
-                           scatter_send_nodes=self.compute_code.scatter_send_nodes,
-                           scatter_recv_nodes=self.compute_code.scatter_recv_nodes,
-                           gather_send_nodes=self.compute_code.gather_send_nodes,
-                           gather_recv_nodes=self.compute_code.gather_recv_nodes,
-                           allreduce_nodes=self.compute_code.allreduce_nodes)
->>>>>>> e80b4f19
+                           gather_recv_nodes=computation.gather_recv_nodes,
+                           allreduce_nodes=computation.allreduce_nodes)
             computation.executor = executor
 
     def allocate_storage(self):
