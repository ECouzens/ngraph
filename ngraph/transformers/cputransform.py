--- conflicted
+++ resolved
@@ -704,12 +704,7 @@
         self.rng_seed = None
         self.initialize_mkldnn()
         add_layout_conversion = AddLayoutConversions(None)
-<<<<<<< HEAD
-        self.graph_passes = [FusionPass(),
-                             CPUFusion(),
-=======
         self.graph_passes = [CPUFusion(),
->>>>>>> 8a678955
                              CPUTensorLayout(),
                              SimplePrune(),
                              RequiredTensorShaping(),
