# ----------------------------------------------------------------------------
# Copyright 2016 Nervana Systems Inc.
# Licensed under the Apache License, Version 2.0 (the "License");
# you may not use this file except in compliance with the License.
# You may obtain a copy of the License at
#
#      http://www.apache.org/licenses/LICENSE-2.0
#
# Unless required by applicable law or agreed to in writing, software
# distributed under the License is distributed on an "AS IS" BASIS,
# WITHOUT WARRANTIES OR CONDITIONS OF ANY KIND, either express or implied.
# See the License for the specific language governing permissions and
# limitations under the License.
# ----------------------------------------------------------------------------

from ngraph.transformers.gpu.kernel import GPUKernel
from ngraph.transformers.gpu.util import _magic32, _flatten, _ceil_div
from ngraph.transformers.gpu.kernels.cuda import pooling

from operator import itemgetter, mul
import numpy as np

from pycuda.gpuarray import empty_like


class PoolFpropKernel(GPUKernel):
    """
    Kernel object to execute pooling forward propagation. Selects from Nervana's
    cuda pooling kernels.

    Arguments:
        transformer (GPUTransformer): GPU transformer containing instance of
            NervanaGPU
        op (PoolingOp): Graph op being transformed into this kernel

    Attributes:
        I (TensorDescriptionWrapper): Tensor for input feature maps
        O (TensorDescriptionWrapper): Tensor for output feature maps
        kernel (pycuda.driver.Function): Compiled GPU kernel to execute this
            pooling operation
        params (list): List of parameters to pass to kernel
    """

    supported_types = [np.float16, np.float32]

    def __init__(self, transformer, op):
        super(PoolFpropKernel, self).__init__(transformer)

        (self.I, ) = (_ for _ in op.call_info())
        self.O = op.tensor_description()
        self.dtype = self.O.dtype
        self.op = op

<<<<<<< HEAD
        if not (self.dtype.type in self.supported_types):
            raise TypeError("Type not supported: {}".format(self.dtype.type))
=======
        if self.dtype.type is np.float16:
            clss = "hpool"
        elif self.dtype.type is np.float32:
            clss = "spool"
        else:
            raise TypeError("Type not supported {}".format(self.dtype))
>>>>>>> e29090ad

        C, D, H, W, _ = self.I.axes.lengths
        K, M, P, Q, N = self.O.axes.lengths

        J, T, R, S, pool_op = itemgetter(*('J', 'T', 'R', 'S', 'op'))(op.pool_params)
        pad_c, pad_d, pad_h, pad_w = \
            itemgetter(*('pad_' + s for s in ('c', 'd', 'h', 'w')))(op.pool_params)
        str_c, str_d, str_h, str_w = \
            itemgetter(*('str_' + s for s in ('c', 'd', 'h', 'w')))(op.pool_params)

        # default to non-overlapping
        if str_c is None:
            str_c = J
        if str_d is None:
            str_d = T
        if str_h is None:
            str_h = R
        if str_w is None:
            str_w = S

        self.overlap = 1.0

        # TODO: detect other forms of gaps
        if str_c > J or str_d > T or str_h > R or str_w > S:
            self.gaps = 1
        else:
            self.gaps = 0

        self.pool_op   = pool_op
        self.C    = C
        self.K    = K
        self.M    = M
        self.P    = P
        self.Q    = Q
        self.JTRS = (J, T, R, S)
        self.DHW  = (D, H, W)
        self.MPQ  = (M, P, Q)
        self.padding = (pad_c, pad_d, pad_h, pad_w)
        self.strides = (str_c, str_d, str_h, str_w)

        self.dimI   = (C, D, H, W, N)
        self.dimO   = (K, M, P, Q, N)
        self.dimF2  = None
        self.dimI2  = (C * D * H * W, N)
        self.dimO2  = (K * M * P * Q, N)
        self.sizeI  = np.product(self.dimI)
        self.sizeO  = np.product(self.dimO)
        self.nOut   = np.product(self.MPQ) * K

        # precompute some multiplications for fast constant memory access
        WN   = W * N
        HWN  = H * WN
        DHWN = D * HWN
        RS   = R * S
        RST  = T * RS
        JRST = J * RST
        QN   = Q * N
        PQN  = P * QN
        MPQN = M * PQN

        assert JRST + 32 < 2**16, "Integer division is faster with 16bit numerators"

        sb_large = {
            #SB  shlP maskP shrP shlQ maskQ shrQ maskN shrN
            1  : (0,   0x00, 0,   0,   0x00, 0,   0xfff, 32), # 1x1  nnnnn
            2  : (0,   0x00, 0,   1,   0x10, 4,   0x00f,  4), # 1x2  xnnnn
            4  : (0,   0x00, 0,   2,   0x18, 3,   0x007,  3), # 1x4  xxnnn
            8  : (0,   0x00, 0,   3,   0x1c, 2,   0x003,  2), # 1x8  xxxnn
            16 : (0,   0x00, 0,   4,   0x1e, 1,   0x001,  1), # 1x16 xxxxn
            32 : (0,   0x00, 0,   5,   0x1f, 0,   0x000,  0), # 1x32 xxxxx
        }
        sb_medium = {
            #SB  shlP maskP shrP shlQ maskQ shrQ maskN shrN
            8  : (1,   0x10, 4,   2,   0x0c, 2,   0x003,  2), # 2x4  yxxnn
            16 : (1,   0x10, 4,   3,   0x0e, 1,   0x001,  1), # 2x8  yxxxn
            32 : (1,   0x10, 4,   4,   0x0f, 0,   0x000,  0), # 2x16 yxxxx
        }
        sb_small = {
            #SB  shlP maskP shrP shlQ maskQ shrQ maskN shrN
            16 : (2,   0x18, 3,   2,   0x06, 1,   0x001,  1), # 4x4  yyxxn
            32 : (2,   0x18, 3,   3,   0x07, 0,   0x000,  0), # 4x8  yyxxx
        }

        if N == 1:
            super_block = 0
        elif N < 32:
            super_block = len(bin(N - 1)) - 2
        else:
            super_block = 5
        super_block = 1 << (5 - super_block)

        # try to minimize the zero overlap in the superblock
        # but maximize the x dim of the superblock for more contiguous memory access
        if super_block < 8 or Q > 64:
            sb_params = sb_large.get(super_block)
        elif super_block < 16 or Q > 32:
            sb_params = sb_medium.get(super_block)
        else:
            sb_params = sb_small.get(super_block)

        supP = _ceil_div(P, 1 << sb_params[0])
        supQ = _ceil_div(Q, 1 << sb_params[3])

        # precompute the magic numbers and shift amounts for integer division
        magic_RST = _magic32(JRST + 32, RST)
        magic_RS  = _magic32(RST + 32, RS)
        magic_S   = _magic32(RS + 32, S)
        magic_P   = _magic32(M * supP, supP)

        fprop_name = "fprop_" + pool_op

        threads = 32 if super_block > 1 else N

        self.fprop_kernel = [fprop_name, (supQ, supP * M, K), (threads, 1, 1), _flatten([
            N, W, H, D, C, WN, HWN, DHWN,
            P, Q, magic_P, QN, PQN, MPQN,
            pad_c, pad_d, pad_h, pad_w,
            str_c, str_d, str_h, str_w,
            S, RS, RST, JRST, magic_S, magic_RS, magic_RST,
            supP, supQ, sb_params ])]

        lut_size = JRST
        if lut_size % 4 != 0:
            lut_size += 4 - lut_size % 4

        self.fprop_lut_size = super_block * lut_size * 4

        self.kernel = pooling.map_string2func(self.fprop_kernel[0],
                                              self.dtype.str[1:],
                                              self.transformer.runtime.compute_capability)

    def bind_buffers(self):
        """
        Gets allocated tensors for input and output feature maps.
        Allocates a scratch tensor for argmax indices if the op is max pooling
        since this is required for bprop. Builds a final list of parameters to
        pass to the kernel.
        """
        I_data = self.tensor_view_from_td(self.I).tensor
        O_data = self.tensor_view_from_td(self.O).tensor

        # Allocate argmax tensor
        if self.pool_op == "max":
            if self.op not in self.transformer.argmax_tensors:
                argmax = empty_like(self.tensor_view_from_td(self.O).tensor)
                self.transformer.argmax_tensors[self.op] = argmax
            else:
                argmax = self.transformer.argmax_tensors[self.op]
            A_data = argmax.gpudata
        else:
            A_data = 0

        kernel_args = self.fprop_kernel
        self.params = [kernel_args[1], kernel_args[2], None,
                       I_data.gpudata, O_data.gpudata, A_data, 1.0, 0.0, 0]
        self.params.extend(kernel_args[3])
        super(PoolFpropKernel, self).bind_buffers()

    def execute(self):
        """
        Executes the pooling kernel.
        """
        self.kernel.prepared_async_call(*self.params, shared_size=self.fprop_lut_size)


class PoolBpropKernel(GPUKernel):
    """
    Kernel object to execute pooling backward propagation. Selects from Nervana's
    cuda pooling kernels.

    Arguments:
        transformer (GPUTransformer): GPU transformer containing instance of
            NervanaGPU
        op (BpropPoolOp): Graph op being transformed into this kernel

    Attributes:
        I (TensorDescriptionWrapper): Tensor for input feature maps
        O (TensorDescriptionWrapper): Tensor for output feature maps
        kernel (pycuda.driver.Function): Compiled GPU kernel to execute this
            pooling operation
        params (list): List of parameters to pass to kernel
    """

    supported_types = [np.float16, np.float32]

    def __init__(self, transformer, op):
        super(PoolBpropKernel, self).__init__(transformer)

        (self.I, ) = (_ for _ in op.call_info())
        self.O = op.tensor_description()
        self.dtype = self.O.dtype
        self.op = op

<<<<<<< HEAD
        if not (self.dtype.type in self.supported_types):
            raise TypeError("Type not supported: {}".format(self.dtype.type))
=======
        if self.dtype.type is np.float16:
            clss = "hpool"
        elif self.dtype.type is np.float32:
            clss = "spool"
        else:
            raise TypeError("Type not supported {}".format(self.dtype.type))
>>>>>>> e29090ad

        C, D, H, W, _ = self.O.axes.lengths
        K, M, P, Q, N = self.I.axes.lengths

        J, T, R, S, pool_op = itemgetter(*('J', 'T', 'R', 'S', 'op'))(op.pool_params)
        pad_c, pad_d, pad_h, pad_w = \
            itemgetter(*('pad_' + s for s in ('c', 'd', 'h', 'w')))(op.pool_params)
        str_c, str_d, str_h, str_w = \
            itemgetter(*('str_' + s for s in ('c', 'd', 'h', 'w')))(op.pool_params)

        # default to non-overlapping
        if str_c is None:
            str_c = J
        if str_d is None:
            str_d = T
        if str_h is None:
            str_h = R
        if str_w is None:
            str_w = S

        self.overlap = 1.0

        # TODO: detect other forms of gaps
        if str_c > J or str_d > T or str_h > R or str_w > S:
            self.gaps = 1
        else:
            self.gaps = 0

        self.pool_op   = pool_op
        self.C    = C
        self.K    = K
        self.M    = M
        self.P    = P
        self.Q    = Q
        self.JTRS = (J, T, R, S)
        self.DHW  = (D, H, W)
        self.MPQ  = (M, P, Q)
        self.padding = (pad_c, pad_d, pad_h, pad_w)
        self.strides = (str_c, str_d, str_h, str_w)

        self.dimI   = (C, D, H, W, N)
        self.dimO   = (K, M, P, Q, N)
        self.dimF2  = None
        self.dimI2  = (C * D * H * W, N)
        self.dimO2  = (K * M * P * Q, N)
        self.sizeI  = np.product(self.dimI)
        self.sizeO  = np.product(self.dimO)
        self.nOut   = np.product(self.MPQ) * K

        # precompute some multiplications for fast constant memory access
        WN   = W * N
        HWN  = H * WN
        DHWN = D * HWN
        DH   = D * H
        RS   = R * S
        RST  = T * RS
        JRST = J * RST
        QN   = Q * N
        PQN  = P * QN
        MPQN = M * PQN

        assert JRST + 32 < 2**16, "Integer division is faster with 16bit numerators"

        sb_large = {
            #SB  shlP maskP shrP shlQ maskQ shrQ maskN shrN
            1  : (0,   0x00, 0,   0,   0x00, 0,   0xfff, 32), # 1x1  nnnnn
            2  : (0,   0x00, 0,   1,   0x10, 4,   0x00f,  4), # 1x2  xnnnn
            4  : (0,   0x00, 0,   2,   0x18, 3,   0x007,  3), # 1x4  xxnnn
            8  : (0,   0x00, 0,   3,   0x1c, 2,   0x003,  2), # 1x8  xxxnn
            16 : (0,   0x00, 0,   4,   0x1e, 1,   0x001,  1), # 1x16 xxxxn
            32 : (0,   0x00, 0,   5,   0x1f, 0,   0x000,  0), # 1x32 xxxxx
        }
        sb_medium = {
            #SB  shlP maskP shrP shlQ maskQ shrQ maskN shrN
            8  : (1,   0x10, 4,   2,   0x0c, 2,   0x003,  2), # 2x4  yxxnn
            16 : (1,   0x10, 4,   3,   0x0e, 1,   0x001,  1), # 2x8  yxxxn
            32 : (1,   0x10, 4,   4,   0x0f, 0,   0x000,  0), # 2x16 yxxxx
        }
        sb_small = {
            #SB  shlP maskP shrP shlQ maskQ shrQ maskN shrN
            16 : (2,   0x18, 3,   2,   0x06, 1,   0x001,  1), # 4x4  yyxxn
            32 : (2,   0x18, 3,   3,   0x07, 0,   0x000,  0), # 4x8  yyxxx
        }

        if N == 1:
            super_block = 0
        elif N < 32:
            super_block = len(bin(N - 1)) - 2
        else:
            super_block = 5
        super_block = 1 << (5 - super_block)

        # try to minimize the zero overlap in the superblock
        # but maximize the x dim of the superblock for more contiguous memory access
        if super_block < 8 or Q > 64:
            sb_params = sb_large.get(super_block)
        elif super_block < 16 or Q > 32:
            sb_params = sb_medium.get(super_block)
        else:
            sb_params = sb_small.get(super_block)

        supP = _ceil_div(P, 1 << sb_params[0])
        supQ = _ceil_div(Q, 1 << sb_params[3])

        # precompute the magic numbers and shift amounts for integer division
        magic_RST = _magic32(JRST + 32, RST)
        magic_RS  = _magic32(RST + 32, RS)
        magic_S   = _magic32(RS + 32, S)
        magic_P   = _magic32(M * supP, supP)

        bprop_name = "bprop_" + pool_op

        threads = 32 if super_block > 1 else N

        lut_size = JRST
        if lut_size % 4 != 0:
            lut_size += 4 - lut_size % 4

        self.bprop_lut_size = self.fprop_lut_size = super_block * lut_size * 4

        if self.overlap > 0:

            # we have a special kernel to handle the overlapping avg pooling
            bprop_name += "_overlap"

            magic_str_w = _magic32(W + S, str_w)
            magic_str_h = _magic32(H + R, str_h)
            magic_str_d = _magic32(D + T, str_d)
            magic_str_c = _magic32(C + J, str_c)

            if super_block > 1:

                bprop_name += "_smallN"

                if super_block < 8 or W > 64:
                    sb_params = sb_large.get(super_block)
                elif super_block < 16 or W > 32:
                    sb_params = sb_medium.get(super_block)
                else:
                    sb_params = sb_small.get(super_block)

                supH = _ceil_div(H, 1 << sb_params[0])
                supW = _ceil_div(W, 1 << sb_params[3])

                magic_H = _magic32(D * supH, supH)

                maxLutSize = \
                    _ceil_div(S, str_w) * \
                    _ceil_div(R, str_h) * \
                    _ceil_div(T, str_d) * \
                    _ceil_div(J, str_c)

                #neon_logger.display((supW, D*supH, C), sb_params, maxLutSize)

                self.bprop_kernel = [bprop_name, (supW, D * supH, C), (threads, 1, 1), _flatten([
                    N, W, H, D, C, WN, HWN, DHWN, magic_H,
                    pad_w, pad_h, pad_d, pad_c,
                    str_w, str_h, str_d, str_c,
                    magic_str_w, magic_str_h, magic_str_d, magic_str_c,
                    S, R, T, J, RS, RST, JRST, magic_S, magic_RS, magic_RST,
                    Q, P, M, K, QN, PQN, MPQN,
                    supH, supW, sb_params, maxLutSize])]

                lut_size = maxLutSize
                if lut_size % 4 != 0:
                    lut_size += 4 - lut_size % 4

                self.bprop_lut_size = super_block * lut_size * 4 * 2

            else:

                # The overlap kernel can be much more efficient if we aren't doing superblocking
                magic_H = _magic32(DH, H)

                self.bprop_kernel = [bprop_name, (W, DH, C), (threads, 1, 1), _flatten([
                    N, W, H, D, C, WN, HWN, DHWN, magic_H,
                    pad_w, pad_h, pad_d, pad_c,
                    str_w, str_h, str_d, str_c,
                    magic_str_w, magic_str_h, magic_str_d, magic_str_c,
                    S, R, T, J, RS, RST, JRST, magic_S, magic_RS, magic_RST,
                    Q, P, M, K, QN, PQN, MPQN])]

                self.bprop_lut_size = lut_size * 4 * 2
        else:
            self.bprop_kernel = [bprop_name, (supQ, supP * M, K), (threads, 1, 1), _flatten([
                N, W, H, D, C, WN, HWN, DHWN,
                P, Q, magic_P, QN, PQN, MPQN,
                pad_c, pad_d, pad_h, pad_w,
                str_c, str_d, str_h, str_w,
                S, RS, RST, JRST, magic_S, magic_RS, magic_RST,
                supP, supQ, sb_params])]

        self.kernel = pooling.map_string2func(self.bprop_kernel[0],
                                              self.dtype.str[1:],
                                              self.transformer.runtime.compute_capability)

    def bind_buffers(self):
        """
        Gets allocated tensors for input and output feature maps.
        Allocates a scratch tensor for argmax indices if the op is max pooling
        since this is required for bprop. Builds a final list of parameters to
        pass to the kernel.
        """
        I_data = self.tensor_view_from_td(self.I).tensor
        O_data = self.tensor_view_from_td(self.O).tensor

        # Get argmax tensor
        if self.pool_op == "max":
            assert self.op.fprop.forwarded in self.transformer.argmax_tensors
            argmax = self.transformer.argmax_tensors[self.op.fprop.forwarded]
            A_data = argmax.gpudata
        else:
            A_data = 0

        kernel_args = self.bprop_kernel
        self.params = [kernel_args[1], kernel_args[2], None,
                       I_data.gpudata, O_data.gpudata, A_data, 1.0, 0.0, 0]
        self.params.extend(kernel_args[3])
        super(PoolBpropKernel, self).bind_buffers()

    def execute(self):
        """
        Executes the pooling kernel.
        """
        self.kernel.prepared_async_call(*self.params, shared_size=self.bprop_lut_size)


class FlexPoolFpropKernel(PoolFpropKernel):
    """
    Flex version of PoolFpropKernel
    """

    supported_types = ['flex']

    def __init__(self, transformer, op):

        super(FlexPoolFpropKernel, self).__init__(transformer, op)
        self.output_flex_ids = []

    def bind_buffers(self):
        super(FlexPoolFpropKernel, self).bind_buffers()
        from ngraph.transformers.gpu.float_ew2 import FlexPtrDescription
        # add maxabs ptr, scale0, scale1
        self.params.extend([FlexPtrDescription(self.O.buffer.flex_entry), 0.0, 0.0])

    def bind_flex_scales(self):
        in_scale = self.I.buffer.flex_entry.scale
        self.params[-2] = in_scale
        out_scale = self.O.buffer.flex_entry.scale
        self.params[-1] = out_scale

        from ngraph.transformers.gpu.float_ew2 import FlexPtrDescription
        self.O.buffer.flex_entry.allocate()
        FlexPtrDescription.bind_ptr(self.params)


class FlexPoolBpropKernel(PoolBpropKernel):
    """
    Flex version of PoolBpropKernel
    """

    supported_types = ['flex']

    def __init__(self, transformer, op):

        super(FlexPoolBpropKernel, self).__init__(transformer, op)
        self.output_flex_ids = []

    def bind_buffers(self):
        super(FlexPoolBpropKernel, self).bind_buffers()
        from ngraph.transformers.gpu.float_ew2 import FlexPtrDescription
        # add maxabs ptr, scale0, scale1
        self.params.extend([FlexPtrDescription(self.O.buffer.flex_entry), 0.0, 0.0])

    def bind_flex_scales(self):
        in_scale = self.I.buffer.flex_entry.scale
        self.params[-2] = in_scale
        out_scale = self.O.buffer.flex_entry.scale
        self.params[-1] = out_scale

        from ngraph.transformers.gpu.float_ew2 import FlexPtrDescription
        self.O.buffer.flex_entry.allocate()
        FlexPtrDescription.bind_ptr(self.params)<|MERGE_RESOLUTION|>--- conflicted
+++ resolved
@@ -51,17 +51,8 @@
         self.dtype = self.O.dtype
         self.op = op
 
-<<<<<<< HEAD
         if not (self.dtype.type in self.supported_types):
             raise TypeError("Type not supported: {}".format(self.dtype.type))
-=======
-        if self.dtype.type is np.float16:
-            clss = "hpool"
-        elif self.dtype.type is np.float32:
-            clss = "spool"
-        else:
-            raise TypeError("Type not supported {}".format(self.dtype))
->>>>>>> e29090ad
 
         C, D, H, W, _ = self.I.axes.lengths
         K, M, P, Q, N = self.O.axes.lengths
@@ -255,17 +246,8 @@
         self.dtype = self.O.dtype
         self.op = op
 
-<<<<<<< HEAD
         if not (self.dtype.type in self.supported_types):
             raise TypeError("Type not supported: {}".format(self.dtype.type))
-=======
-        if self.dtype.type is np.float16:
-            clss = "hpool"
-        elif self.dtype.type is np.float32:
-            clss = "spool"
-        else:
-            raise TypeError("Type not supported {}".format(self.dtype.type))
->>>>>>> e29090ad
 
         C, D, H, W, _ = self.O.axes.lengths
         K, M, P, Q, N = self.I.axes.lengths
