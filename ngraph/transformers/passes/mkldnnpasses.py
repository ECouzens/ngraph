--- conflicted
+++ resolved
@@ -751,10 +751,7 @@
 
     @visit.on_type(ComputationOp)
     def visit(self, op):
-<<<<<<< HEAD
-=======
         # this version only runs with the op-graph transformer
->>>>>>> 49fee8c1
         if isinstance(op.returns, Op) and op.returns.forwarded.name in self.mkldnn.op_layouts:
             reorder_op = self.get_reorder_op(op.returns.forwarded)
             op.returns = reorder_op
