--- conflicted
+++ resolved
@@ -3,12 +3,8 @@
 from ngraph.op_graph.op_graph import Maximum, Minimum, NegativeOp, Sum
 from ngraph.op_graph.op_graph import ReciprocalOp, Subtract, SqrtOp
 from ngraph.op_graph.op_graph import PatternLabelOp, PatternSkipOp
-<<<<<<< HEAD
-from ngraph.op_graph.op_graph import BroadcastOp, Flatten, Divide, unflatten
-=======
 from ngraph.op_graph.op_graph import BroadcastOp, Flatten, Divide
 from ngraph.op_graph.op_graph import DotOp, MapRolesOp, TensorValueOp, ContiguousOp
->>>>>>> ca5ea974
 from ngraph.transformers.cpu.batchnorm import BatchnormOp, BpropBatchnormOp
 from ngraph.transformers.cpu.relu import ReluOp, BpropReluOp
 from ngraph.transformers.passes.passes import GraphRewritePass
@@ -315,12 +311,7 @@
             beta = label_map[self.batchnorm_fprop_beta_label]
             variance = label_map[self.batchnorm_fprop_variance_label]
             mean = label_map[self.batchnorm_fprop_mean_label]
-<<<<<<< HEAD
-            epsilon = label_map[self.batchnorm_fprop_epsilon_label].args[0].tensor.const
-            #import pdb;pdb.set_trace()
-=======
             epsilon = self.op_arg(label_map[self.batchnorm_fprop_epsilon_label], 0).tensor.const
->>>>>>> ca5ea974
             batchnorm_fwd_op = BatchnormOp(inputs, gamma, beta, epsilon, mean, variance)
 
             # book keep the fprop batchnorm op to use during back propogation
