--- conflicted
+++ resolved
@@ -177,11 +177,7 @@
 
         # check if we actually want to adjust scale
         if not self.do_adjust:
-<<<<<<< HEAD
             if flex_verbose: print "adjust_scale not needed, tensor has not been modified"
-=======
-            # print "adjust_scale not needed, tensor has not been modified"
->>>>>>> e668a92f
             return
 
         # used in autoflex algorithm
@@ -212,15 +208,7 @@
         neon flexsim init_scale functionality
         """
 
-<<<<<<< HEAD
         if flex_verbose1: print indent1 + "init_scale"
-=======
-        # if fixed point, don't adjust scale
-        if fixed_point:
-            return
-
-        if flex_verbose1: print indent1 + "initialize"
->>>>>>> e668a92f
 
         # bind flex scales and execute kernel
         bind_flex_params(kernel)
