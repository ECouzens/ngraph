--- conflicted
+++ resolved
@@ -15,7 +15,6 @@
 from __future__ import division, print_function
 from builtins import object
 import ngraph as ng
-import collections
 from ngraph.frontends.neon.axis import ar, ax
 import numpy as np
 from operator import itemgetter
@@ -68,30 +67,8 @@
         self.outputs = outputs
         self.axes = axes
 
-<<<<<<< HEAD
     def train_outputs(self, in_obj):
         raise NotImplementedError()
-=======
-        Returns:
-            (tuple): shape of output data
-        """
-        super(Convolution, self).configure(in_obj)
-        assert self.nglayer is None
-        self.convparams.update(in_obj.shape_dict())
-        self.nglayer = self.be.conv_layer(self.be.default_dtype, **self.convparams)
-        assert self.weight_shape is None
-        names = ['C', 'T', 'R', 'S', 'K']
-        weights_axes = [ng.make_axis(self.convparams[key], name=key) for key in names]
-        weights = ng.variable(weights_axes, init=self.init)
-        self.weight_shape = self.nglayer.dimF2
-        if self.bsum:
-            self.batch_sum_shape = (self.nglayer.K, 1)
-        return ng.convolution(self.nglayer, in_obj, weights)
-
-
-class Deconvolution(ParameterLayer):
-    """TODO."""
->>>>>>> 2f6ffc23
 
     def inference_outputs(self, in_obj):
         return self.train_outputs(in_obj)
@@ -106,84 +83,12 @@
         return self.functor(in_obj)
 
 
-<<<<<<< HEAD
 class nnAffine(nnLayer):
     def __init__(self, init, nout=None, activation=(lambda x: x), bias=None, **kwargs):
         super(nnAffine, self).__init__(**kwargs)
         if self.axes is None:
             assert(nout is not None), "Must provide either axes or nout to Affine"
-=======
-    def __init__(self, fshape, op="max", strides={}, padding={},
-                 name=None):
-        super(Pooling, self).__init__(name)
-        self.be = NervanaObject.be
-        self.poolparams = {'str_h': None, 'str_w': None, 'str_d': None, 'str_c': None,
-                           'pad_h': 0, 'pad_w': 0, 'pad_d': 0, 'pad_c': 0,
-                           'J': 1, 'T': 1, 'D': 1, 'op': op}  # 3D paramaters
-
-        # keep args around in __dict__ for get_description
-        self.op = op
-        self.fshape = fshape
-        self.strides = strides
-        self.padding = padding
-        self.owns_delta = True
-        if isinstance(fshape, int):
-            fshape = {'R': fshape, 'S': fshape}
-        elif isinstance(fshape, tuple):
-            fkeys = ('R', 'S') if len(fshape) == 2 else ('T', 'R', 'S')
-            fshape = {k: x for k, x in zip(fkeys, fshape)}
-        elif fshape == 'all':
-            fshape = dict(R=None, S=None)
-        if isinstance(strides, int):
-            strides = {'str_h': strides, 'str_w': strides}
-        if isinstance(padding, int):
-            padding = {'pad_h': padding, 'pad_w': padding}
-        for d in [fshape, strides, padding]:
-            self.poolparams.update(d)
-        self.nglayer = None
-
-    def __str__(self):
-        return "Pooling Layer '%s': %d x (%dx%d) inputs, %d x (%dx%d) outputs" % (
-               self.name,
-               self.in_shape[0], self.in_shape[1], self.in_shape[2],
-               self.out_shape[0], self.out_shape[1], self.out_shape[2])
-
-    def configure(self, in_obj):
-        """
-        Sets shape based parameters of this layer given an input tuple or int
-        or input layer.
-
-        Arguments:
-            in_obj (int, tuple, Layer or Tensor): object that provides shape
-                                                  information for layer
-
-        Returns:
-            (tuple): shape of output data
-        """
-        super(Pooling, self).configure(in_obj)
-        assert self.nglayer is None
-        shapedict = in_obj.shape_dict()
-        shapedict['N'] = self.be.bsz
-        self.poolparams.update(shapedict)
-        if self.poolparams['R'] is None:
-            self.poolparams['R'] = shapedict['H']
-            self.poolparams['S'] = shapedict['W']
-        self.nglayer = self.be.pool_layer(self.be.default_dtype, **self.poolparams)
-        (K, M, P, Q, N) = self.nglayer.dimO
-        self.out_shape = (K, M, P, Q)
-        out_shape_dict = dict(C=K, D=M, H=P, W=Q, N=N)
-        argmax_axes = [ng.make_axis(out_shape_dict[key], name=key)
-                       for key in ['C', 'D', 'H', 'W', 'N']]
-        argmax = ng.persistent_tensor(argmax_axes, name='pool')
-        return ng.PoolingOp(self.nglayer, in_obj, argmax)
-
-
-class Linear(ParameterLayer):
-    """TODO."""
-
-    def __init__(self, nout, bsum=False, **kwargs):
-        super(Linear, self).__init__(**kwargs)
->>>>>>> 2f6ffc23
+
         self.nout = nout
         self.init = init
         self.activation = activation
@@ -198,18 +103,11 @@
         w_axes = out_axes - out_axes.recurrent_axes() + in_axes.get_dual()
         b_axes = in_obj.axes.sample_axes()
         if self.W is None:
-            self.W = ng.Variable(axes=w_axes, initial_value=self.init(w_axes.lengths))
+            self.W = ng.variable(axes=w_axes, initial_value=self.init(w_axes.lengths))
         if self.b is None:
-            self.b = ng.Variable(axes=b_axes, initial_value=self.bias(b_axes.lengths))
-
-<<<<<<< HEAD
+            self.b = ng.variable(axes=b_axes, initial_value=self.bias(b_axes.lengths))
+
         return self.activation(ng.dot(self.W, in_obj, use_dual=True) + self.b)
-=======
-        self.W = ng.variable(out_axes - out_axes.recurrent_axes() +
-                             [axis - 1 for axis in in_axes],
-                             init=self.init)
-        return ng.dot(self.W, in_obj, use_dual=True)
->>>>>>> 2f6ffc23
 
 
 class nnConvBase(nnLayer):
@@ -229,55 +127,8 @@
                                pad_h=None, pad_w=None, pad_d=None,
                                str_h=None, str_w=None, str_d=None)
 
-<<<<<<< HEAD
         for d in [fshape, strides, padding]:
             self.convparams.update(d)
-=======
-    def __init__(self, init, **kwargs):
-        super(Bias, self).__init__(**kwargs)
-        self.y = None
-        self.owns_output = False
-        self.owns_delta = False
-
-    def configure(self, in_obj):
-        """
-        Sets shape based parameters of this layer given an input tuple or int
-        or input layer.
-
-        Arguments:
-            graph: TODO.
-            in_obj (int, tuple, Layer or Tensor): object that provides shape
-                                                 information for layer
-        Returns:
-            (Tensor): output
-
-        """
-        in_obj = super(Bias, self).configure(in_obj)
-        return in_obj + ng.variable(in_obj.axes.sample_axes())
-
-
-class Activation(Layer):
-    """
-    A layer that applies a specified transform to the inputs and
-    produces outputs of the same shape.
-
-    Generally used to implement nonlinearities for layer post activations.
-
-    Arguments:
-       transform (Transform): a transform object with fprop and bprop
-           functions to apply
-       name (str, optional): Layer name. Defaults to "ActivationLayer"
-    """
-
-    def __init__(self, transform, **kwargs):
-        super(Activation, self).__init__(**kwargs)
-        self.transform = transform
-
-    def configure(self, in_obj):
-        """
-        Sets shape based parameters of this layer given an input tuple or int
-        or input layer.
->>>>>>> 2f6ffc23
 
         missing_keys = [k for k, v in self.convparams.items() if v is None]
         if len(missing_keys) > 0:
@@ -287,7 +138,6 @@
         self.f_axes = None
         self.o_axes = None
         self.W = None
-
 
     def train_outputs(self, in_obj):
         cpm = self.convparams.copy()
@@ -298,7 +148,7 @@
                 self.f_axes += ng.make_axis(name=_ax.short_name, roles=_ax.roles)
             self.f_axes[1:].set_shape(itemgetter(*'TRSK')(cpm))
 
-            self.W = ng.Variable(axes=self.f_axes, initial_value=self.init(self.f_axes.lengths))
+            self.W = ng.variable(axes=self.f_axes, initial_value=self.init(self.f_axes.lengths))
 
         # TODO: clean this up
         if self.o_axes is None:
@@ -308,7 +158,7 @@
                 ng.spatial_axis(in_axes, self.f_axes, cpm['pad_h'], cpm['str_h'], role=ar.Height),
                 ng.spatial_axis(in_axes, self.f_axes, cpm['pad_w'], cpm['str_w'], role=ar.Width),
                 ax.N
-                ])
+            ])
 
         return ng.convolution(cpm, in_obj, self.W, axes=self.o_axes)
 
@@ -390,7 +240,7 @@
             if len(fshape) == 2:
                 fshape = (1, 1, fshape[0], fshape[1])
             if len(fshape) != 4:
-                raise ValueError("Incorrect filter specification: {}".format(missing_keys))
+                raise ValueError("Incorrect filter specification: {}".format(fshape))
             fshape = {k: x for k, x in zip('JTRS', fshape)}
         if isinstance(strides, int):
             strides = {'str_h': strides, 'str_w': strides, 'str_d': 1, 'str_c': 1}
@@ -456,17 +306,16 @@
 
         w_in_axes = hidden_axes + (in_axes.sample_axes() - in_axes.recurrent_axes()).get_dual()
         w_re_axes = hidden_axes + hidden_axes.get_dual()
-        b_axes = hidden_axes
-
-        self.W_input = ng.Variable(axes=w_in_axes,
+
+        self.W_input = ng.variable(axes=w_in_axes,
                                    initial_value=self.init(w_in_axes.lengths), name="W_in")
-        self.W_recur = ng.Variable(axes=w_re_axes,
+        self.W_recur = ng.variable(axes=w_re_axes,
                                    initial_value=self.init_inner(w_re_axes.lengths), name="W_re")
-        self.b = ng.Variable(axes=hidden_axes, initial_value=0, name="bias")
+        self.b = ng.variable(axes=hidden_axes, initial_value=0, name="bias")
 
         h_ff_buf = ng.dot(self.W_input, in_obj, use_dual=True, name="W_in_dot_in")
         h_ff_s = get_steps(h_ff_buf, self.time_axis)
-        self.h_init = ng.Constant(np.zeros(h_ff_s[0].axes.lengths),
+        self.h_init = ng.constant(np.zeros(h_ff_s[0].axes.lengths),
                                   axes=h_ff_s[0].axes,
                                   name="h_init")
         hprev = [self.h_init]
