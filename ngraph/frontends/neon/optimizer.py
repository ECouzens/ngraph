--- conflicted
+++ resolved
@@ -167,12 +167,8 @@
         self.learning_rate = ng.persistent_tensor(axes=(),
                                                   initial_value=learning_rate).named('lrate')
 
-<<<<<<< HEAD
+    @ng.with_op_metadata
     def __call__(self, cost_func):
-=======
-    @ng.with_op_metadata
-    def __call__(self, cost_func, iteration_index):
->>>>>>> 75d28e7e
         with ng.Op.saved_user_deps():
             velocity_updates, param_updates = [], []
             batch_cost = ng.sum(cost_func, out_axes=())
@@ -254,12 +250,8 @@
         self.learning_rate = ng.persistent_tensor(axes=(),
                                                   initial_value=learning_rate).named('lrate')
 
-<<<<<<< HEAD
+    @ng.with_op_metadata
     def __call__(self, cost_func):
-=======
-    @ng.with_op_metadata
-    def __call__(self, cost_func, iteration_index):
->>>>>>> 75d28e7e
         with ng.Op.saved_user_deps():
             state_updates, param_updates = [], []
             batch_cost = ng.sum(cost_func, out_axes=())
