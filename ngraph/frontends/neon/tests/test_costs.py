# ----------------------------------------------------------------------------
# Copyright 2016 Nervana Systems Inc.
# Licensed under the Apache License, Version 2.0 (the "License");
# you may not use this file except in compliance with the License.
# You may obtain a copy of the License at
#
#      http://www.apache.org/licenses/LICENSE-2.0
#
# Unless required by applicable law or agreed to in writing, software
# distributed under the License is distributed on an "AS IS" BASIS,
# WITHOUT WARRANTIES OR CONDITIONS OF ANY KIND, either express or implied.
# See the License for the specific language governing permissions and
# limitations under the License.
# ----------------------------------------------------------------------------
import numpy as np

import ngraph as ng
from ngraph.testing import ExecutorFactory


def compare_tensors(func, outputs, targets, expected_result, tol=0.):
    with ExecutorFactory() as ex:
<<<<<<< HEAD
        N = ng.make_axis("N")
=======
        N = ng.make_axis().named('N')
>>>>>>> f4d5e945
        N.length = outputs.shape[0]
        y = ng.placeholder([N])
        t = ng.placeholder([N])

        costfunc = ex.executor(func.__call__(y, t), y, t)
        ng.testing.assert_allclose(costfunc(outputs, targets), expected_result, rtol=tol)


"""
    Cross Entropy Binary
"""


def test_cross_entropy_binary(transformer_factory):
    outputs = np.array([0.5, 0.9, 0.1, 0.0001])
    targets = np.array([0.5, 0.99, 0.01, 0.2])
    eps = np.exp(-50)
    expected_log = np.log(np.maximum(outputs, eps))
    expected_mlog = np.log(np.maximum(1 - outputs, eps))
    expected_result = np.sum((-targets * expected_log) - (1 - targets) * expected_mlog,
                             keepdims=True)

    def cost(y, t):
        return ng.cross_entropy_binary(y, t)

    compare_tensors(cost, outputs, targets, expected_result, tol=1e-6)


def test_cross_entropy_binary_limits(transformer_factory):
    outputs = np.array([0.5, 1.0, 0.0, 0.0001])
    targets = np.array(([0.5, 0.0, 1.0, 0.2]))
    eps = np.exp(-50)
    expected_log = np.log(np.maximum(outputs, eps))
    expected_mlog = np.log(np.maximum(1 - outputs, eps))
    expected_result = np.sum((-targets * expected_log) - (1 - targets) * expected_mlog,
                             keepdims=True)

    def cost(y, t):
        return ng.cross_entropy_binary(y, t)

    compare_tensors(cost, outputs, targets, expected_result, tol=1e-6)


"""
    Cross Entropy Multi
"""


def test_cross_entropy_multi(transformer_factory):
    outputs = np.array([0.5, 0.9, 0.1, 0.0001])
    targets = np.array([0.5, 0.99, 0.01, 0.2])
    eps = np.exp(-50)
    expected_log = np.log(np.maximum(outputs, eps))
    expected_result = np.sum(-targets * expected_log, axis=0, keepdims=True)

    def cost(y, t):
        return ng.cross_entropy_multi(y, t)

    compare_tensors(cost, outputs, targets, expected_result, tol=1e-6)


def test_cross_entropy_multi_limits(transformer_factory):
    outputs = np.array([0.5, 1.0, 0.0, 0.0001])
    targets = np.array(([0.5, 0.0, 1.0, 0.2]))
    eps = np.exp(-50)
    expected_log = np.log(np.maximum(outputs, eps))
    expected_result = np.sum(-targets * expected_log, axis=0, keepdims=True)

    def cost(y, t):
        return ng.cross_entropy_multi(y, t)

    compare_tensors(cost, outputs, targets, expected_result, tol=1e-6)


"""
    SumSquared
"""


def test_sum_squared(transformer_factory):
    outputs = np.array([0.5, 0.9, 0.1, 0.0001])
    targets = np.array(([0.5, 0.99, 0.01, 0.2]))
    expected_result = np.sum((outputs - targets) ** 2, axis=0) / 2.

    def cost(y, t):
        return ng.squared_L2(y - t, out_axes=None) / 2

    compare_tensors(cost, outputs, targets, expected_result, tol=1e-6)


def test_sum_squared_limits(transformer_factory):
    outputs = np.array([0.5, 1.0, 0.0, 0.0001])
    targets = np.array(([0.5, 0.0, 1.0, 0.2]))
    expected_result = np.sum((outputs - targets) ** 2, axis=0) / 2.

    def cost(y, t):
        return ng.squared_L2(y - t, out_axes=None) / 2

    compare_tensors(cost, outputs, targets, expected_result, tol=1e-7)


"""
    MeanSquared
"""


def test_mean_squared(transformer_factory):
    outputs = np.array([0.5, 0.9, 0.1, 0.0001])
    targets = np.array([0.5, 0.99, 0.01, 0.2])
    expected_result = np.mean((outputs - targets) ** 2, axis=0, keepdims=True) / 2.

    def cost(y, t):
        return ng.mean(ng.square(y - t), out_axes=()) / 2.

    compare_tensors(cost, outputs, targets, expected_result, tol=1e-6)


def test_mean_squared_limits(transformer_factory):
    outputs = np.array([0.5, 1.0, 0.0, 0.0001])
    targets = np.array(([0.5, 0.0, 1.0, 0.2]))
    expected_result = np.mean((outputs - targets) ** 2, axis=0, keepdims=True) / 2.

    def cost(y, t):
        return ng.mean(ng.square(y - t), out_axes=()) / 2.

    compare_tensors(cost, outputs, targets, expected_result, tol=1e-7)<|MERGE_RESOLUTION|>--- conflicted
+++ resolved
@@ -20,11 +20,7 @@
 
 def compare_tensors(func, outputs, targets, expected_result, tol=0.):
     with ExecutorFactory() as ex:
-<<<<<<< HEAD
-        N = ng.make_axis("N")
-=======
         N = ng.make_axis().named('N')
->>>>>>> f4d5e945
         N.length = outputs.shape[0]
         y = ng.placeholder([N])
         t = ng.placeholder([N])
