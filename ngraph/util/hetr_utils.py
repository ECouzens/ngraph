# ----------------------------------------------------------------------------
# Copyright 2016 Nervana Systems Inc.
# Licensed under the Apache License, Version 2.0 (the "License");
# you may not use this file except in compliance with the License.
# You may obtain a copy of the License at
#
#      http://www.apache.org/licenses/LICENSE-2.0
#
# Unless required by applicable law or agreed to in writing, software
# distributed under the License is distributed on an "AS IS" BASIS,
# WITHOUT WARRANTIES OR CONDITIONS OF ANY KIND, either express or implied.
# See the License for the specific language governing permissions and
# limitations under the License.
# ----------------------------------------------------------------------------
from __future__ import division
from ngraph.op_graph.comm_nodes import calculate_scatter_axes
from ngraph.op_graph.op_graph import Op, DotOp
from ngraph.op_graph.comm_nodes import GatherSendOp, RecvOp, ScatterRecvOp, CPUQueueRecvOp, \
    GPUQueueRecvOp, CPUQueueSendOp, AllReduceOp, BroadcastRecvOp
from orderedset import OrderedSet
from ngraph.op_graph.serde.serde import serialize_graph, deserialize_graph

import uuid
import collections


def get_iterable(x):
    if isinstance(x, collections.Iterable) and not isinstance(x, str):
        return x
    else:
        return (x,)


def comm_path_exists(fro, to):
    """
    Find a path from fro to to, including paths non-explicit edges from
    a Receiver to its Sender.

    Note- this is a non-standard traversal, as most traversals stop at a Receiver.
    """

    # TODO: does this correctly handle traversing multiple send-recv junctions
    # from fro to to?

    visit = OrderedSet(fro.args)
    visit.add(fro)
    while visit:
        v = visit.pop()
        if v == to:
            return True
        if isinstance(v, RecvOp):
            visit |= get_iterable(v.send_node())
        else:
            visit.update(v.args)

    return False


def find_recvs(fro):
    # Find all the Receivers fro depends on
    visit = OrderedSet()
    recvs = OrderedSet()
    visit.add(fro)
    while visit:
        v = visit.pop()
        if isinstance(v, RecvOp):
            recvs.add(v)
            visit |= get_iterable(v.send_node())
        else:
            if hasattr(v, 'args'):
                visit.update(v.args)

    return recvs


def update_comm_deps(ops):
    """
    Sort the subgraphs identified by ops using communication dependencies.

    Find any Receiver nodes that an op depends on; add 'control_deps' from Receivers
    to any other op in ops which the Sender for that Receiver depends on.

    Ex.
    Whole Graph:
        X -> Send0
        Recv0 -> Y -> Send1
        Recv1 -> Z

    ops to be sorted:
        Send0, Z

    Deadlock would occur if Z ran before Send0, but there are no explicit edges
    connecting them.
    Using control_deps, the subgraph for this transformer looks like:

    X -> Send0 ====other_dep====> Recv1 -> Z

    This ensures that the built in logic in any child transformer, which sorts
    nodes based on control_deps,
    will produce a correct order if one is possible.
    """
    if len(ops) <= 1:
        return

    # For each return (ops), find out if there should be an other_dep added from any
    # other return to it based on communication dependencies
    ops_to_update = OrderedSet(ops)
    for op in ops_to_update:
        other_ops = set(ops) - set([op])
        for trav_op in other_ops:
            recvs = find_recvs(fro=trav_op)
            for r in recvs:
                if not r.metadata['transformer'] == op.metadata['transformer']:
                    continue
                send_nodes = get_iterable(r.send_node())
                for s in send_nodes:
                    if comm_path_exists(fro=s, to=op):
                        r.add_control_dep(op)


def clone_graph(root, clone_id, shared_queues_idx, parallel_axis, num_clones):
    """
    clone graph with serde (serialization)
    input:
    output: new_root of the cloned graph
    """
    # clone nodes with GatherSendOp as root using serde
    ser_cloned_nodes = deserialize_graph(serialize_graph([root]))
    new_root = next((o for o in ser_cloned_nodes if o.uuid == root.uuid), None)

    orig_ops = {op.uuid: op for op in Op.ordered_ops([root])}
    # Prune ops that are not control_deps of new_gather_send_op
    # deserialize includes extra referenced nodes
    cloned_graph = Op.ordered_ops([new_root])

    new_send_nodes = OrderedSet()
    replaced_send_nodes = OrderedSet()

    # update newly cloned op metadata, generate new UUIDs
    for op in cloned_graph:
        op.metadata['transformer'] = op.metadata['device'] + str(clone_id)
        op.metadata['device_id'] = str(clone_id)

<<<<<<< HEAD
        if isinstance(op, (ScatterRecvOp, GatherSendOp, BroadcastRecvOp)):
=======
        if isinstance(op, (ScatterRecvOp, GatherSendOp, AllReduceOp)):
>>>>>>> c97cdcf8
            op._shared_queues = orig_ops[op.uuid]._shared_queues
            op.idx = shared_queues_idx
            if isinstance(op, (ScatterRecvOp, BroadcastRecvOp)):
                op._send_node = orig_ops[op.uuid].send_node()
        elif isinstance(op, (CPUQueueRecvOp, GPUQueueRecvOp)):
            # Cloning a recv node means we need a broadcast, so simulate one by adding an
            # additional sender with the same input data as the original sender.
            # TODO replace with real broadcast #1398 #1399
            send_op = CPUQueueSendOp(orig_ops[op.uuid].send_node().args[0])
            op._queue = send_op.queue
            op._send_node = send_op
            new_send_nodes.add(send_op)
            replaced_send_nodes.add(orig_ops[op.uuid].send_node())
        if hasattr(op, '_axes') and parallel_axis in op._axes:
            op._axes = calculate_scatter_axes(op.axes, parallel_axis, num_clones)
            # TODO: Revisit to handle axes updation better. Github Ticket #1355
            if isinstance(op, DotOp):
                if parallel_axis in op.x_out_axes:
                    op.x_out_axes = calculate_scatter_axes(op.x_out_axes,
                                                           parallel_axis, num_clones)
                elif parallel_axis in op.y_out_axes:
                    op.y_out_axes = calculate_scatter_axes(op.y_out_axes,
                                                           parallel_axis, num_clones)
                else:
                    raise ValueError("Missing parallel_axis in Op's x_out_axes or y_out_axes")

        if hasattr(op, 'reduction_axes') and parallel_axis in op.reduction_axes:
            op.reduction_axes = calculate_scatter_axes(op.reduction_axes, parallel_axis,
                                                       num_clones)

        op.uuid = uuid.uuid4()

    return new_root, new_send_nodes, replaced_send_nodes<|MERGE_RESOLUTION|>--- conflicted
+++ resolved
@@ -141,11 +141,7 @@
         op.metadata['transformer'] = op.metadata['device'] + str(clone_id)
         op.metadata['device_id'] = str(clone_id)
 
-<<<<<<< HEAD
-        if isinstance(op, (ScatterRecvOp, GatherSendOp, BroadcastRecvOp)):
-=======
-        if isinstance(op, (ScatterRecvOp, GatherSendOp, AllReduceOp)):
->>>>>>> c97cdcf8
+        if isinstance(op, (ScatterRecvOp, GatherSendOp, AllReduceOp, BroadcastRecvOp)):
             op._shared_queues = orig_ops[op.uuid]._shared_queues
             op.idx = shared_queues_idx
             if isinstance(op, (ScatterRecvOp, BroadcastRecvOp)):
