--- conflicted
+++ resolved
@@ -208,10 +208,7 @@
         old_init_deps = set(self.initializers_inv)
         for init_dep in old_init_deps:
             init_dep.replace_initializer(self, rep)
-<<<<<<< HEAD
-=======
         self.forward = rep
->>>>>>> 8481f0c8
 
     @property
     def assignable(self):
@@ -254,11 +251,7 @@
         Returns:
           TODO
         """
-<<<<<<< HEAD
-        SimplePrune(results).run()
-=======
         return SimplePrune().run(results)
->>>>>>> 8481f0c8
 
     @persistent.setter
     def persistent(self, value):
@@ -870,48 +863,6 @@
         x.generate_add_delta(adjoints, Transpose(delta))
 
 
-<<<<<<< HEAD
-class ReshapeOp(TensorOp):
-    def __init__(self, x, **kwargs):
-        super(ReshapeOp, self).__init__(
-            args=(x,),
-            dtype=x.dtype,
-            **kwargs
-        )
-
-    @property
-    def device_op(self):
-        """
-        Returns:
-            False, because this is handled by the transformer.
-        """
-        return False
-
-
-class Transpose(ReshapeOp):
-    """
-    Used to reverse the axes of a tensor.
-
-    Arguments:
-        x: A tensor.
-    """
-    def __init__(self, x, **kwargs):
-        super(Transpose, self).__init__(
-            x,
-            axes=Axes(reversed(x.axes)),
-            **kwargs
-        )
-
-    @cachetools.cached({})
-    def tensor_description(self):
-        return self.args[0].tensor_description().transpose()
-
-    def generate_adjoints(self, adjoints, delta, x):
-        x.generate_add_delta(adjoints, Transpose(delta))
-
-
-=======
->>>>>>> 8481f0c8
 class AxesCastOp(ReshapeOp):
     """
     Used to label a tensor with known axes, without altering its value
@@ -978,7 +929,6 @@
             sum(delta, reduction_axes=delta.axes - x.axes)
         )
 
-<<<<<<< HEAD
 
 class ResultHandle(ReshapeOp):
     def __init__(self, x, **kwargs):
@@ -993,27 +943,8 @@
 
     def generate_adjoints(self, adjoints, delta, x):
         x.generate_add_delta(delta)
-=======
->>>>>>> 8481f0c8
-
-class ResultHandle(ReshapeOp):
-    def __init__(self, x, **kwargs):
-        super(ResultHandle, self).__init__(
-            x, **kwargs
-        )
-
-    @cachetools.cached({})
-    def tensor_description(self):
-        td, = tensor_descriptions(self.args)
-        return td.broadcast(td.axes)
-
-    def generate_adjoints(self, adjoints, delta, x):
-        x.generate_add_delta(delta)
-
-<<<<<<< HEAD
-=======
-
->>>>>>> 8481f0c8
+
+
 class Broadcast(ReshapeOp):
     """
     Used to add additional axes for a returned derivative.
@@ -1665,13 +1596,8 @@
 
 
 exp = create_unary_elementwise('exp', exp_adjoints)
-<<<<<<< HEAD
-
-
-=======
-
-
->>>>>>> 8481f0c8
+
+
 def log_adjoints(self, adjoints, delta, x):
     def do_adjoints(delta, x):
         if isinstance(x, Divide):
@@ -1790,7 +1716,6 @@
 Add, AddOneDim, AddZeroDim, add = create_binary_elementwise(
     'Add', 'AddOneDim', 'AddZeroDim', 'add', add_adjoints
 )
-<<<<<<< HEAD
 
 
 def subtract_adjoints(self, adjoints, delta, x, y):
@@ -1815,32 +1740,6 @@
 )
 
 
-=======
-
-
-def subtract_adjoints(self, adjoints, delta, x, y):
-    x.generate_add_delta(adjoints, delta)
-    y.generate_add_delta(adjoints, -delta)
-
-
-Subtract, SubtractOneDim, SubtractZeroDim, subtract = create_binary_elementwise(
-    'Subtract', 'SubtractOneDim', 'SubtractZeroDim',
-    'subtract', subtract_adjoints
-)
-
-
-def multiply_adjoints(self, adjoints, delta, x, y):
-    x.generate_add_delta(adjoints, delta * y)
-    y.generate_add_delta(adjoints, x * delta)
-
-
-Multiply, MultiplyOneDim, MultiplyZeroDim, multiply = create_binary_elementwise(
-    'Multiply', 'MultiplyOneDim', 'MultiplyZeroDim',
-    'multiply', multiply_adjoints
-)
-
-
->>>>>>> 8481f0c8
 def divide_adjoints(self, adjoints, delta, x, y):
     x.generate_add_delta(adjoints, delta * self / x)
     y.generate_add_delta(adjoints, -delta * self / y)
@@ -1861,7 +1760,6 @@
     'Maximum', 'MaximumOneDim', 'MaximumZeroDim', 'maximum', maximum_adjoints
 )
 
-<<<<<<< HEAD
 
 def minimum_adjoints(self, adjoints, delta, x, y):
     x.generate_add_delta(adjoints, equal(self, x) * delta)
@@ -1934,80 +1832,6 @@
         )
 
 
-=======
-
-def minimum_adjoints(self, adjoints, delta, x, y):
-    x.generate_add_delta(adjoints, equal(self, x) * delta)
-    y.generate_add_delta(adjoints, equal(self, y) * delta)
-
-
-Minimum, MinimumOneDim, MinimumZeroDim, minimum = create_binary_elementwise(
-    'Minimum', 'MinimumOneDim', 'MinimumZeroDim', 'minimum', minimum_adjoints
-)
-
-
-def power_adjoints(self, adjoints, delta, x, y):
-    x.generate_add_delta(adjoints, delta * y * self / x)
-    y.generate_add_delta(adjoints, delta * self * log(x))
-
-
-Power, PowerOneDim, PowerZeroDim, power = create_binary_elementwise(
-    'Power', 'PowerOneDim', 'PowerZeroDim', 'power', power_adjoints
-)
-
-
-Equal, EqualOneDim, EqualZeroDim, equal\
-    = create_binary_elementwise('Equal', 'EqualOneDim', 'EqualZeroDim', 'equal')
-
-
-NotEqual, NotEqualOneDim, NotEqualZeroDim, not_equal\
-    = create_binary_elementwise('NotEqual', 'NotEqualOneDim', 'NotEqualZeroDim', 'not_equal')
-
-
-Greater, GreaterOneDim, GreaterZeroDim, greater\
-    = create_binary_elementwise('Greater', 'GreaterOneDim', 'GreaterZeroDim', 'greater')
-
-
-Less, LessOneDim, LessZeroDim, less\
-    = create_binary_elementwise('Less', 'LessOneDim', 'LessZeroDim', 'less')
-
-
-GreaterEqual, GreaterEqualOneDim, GreaterEqualZeroDim, greater_equal\
-    = create_binary_elementwise(
-        'GreaterEqual', 'GreaterEqualOneDim',
-        'GreaterEqualZeroDim', 'greater_equal'
-    )
-
-
-LessEqual, LessEqualOneDim, LessEqualZeroDim, less_equal\
-    = create_binary_elementwise('LessEqual', 'LessEqualOneDim', 'LessEqualZeroDim', 'less_equal')
-
-
-class Dimshuffle(TensorOp):
-    def __init__(self, x, axes, **kwargs):
-        if not Axes.same_elems(x.axes, axes):
-            raise ValueError(
-                'The input and output axes must have the same elements.'
-            )
-        old_poss = []
-        for axis in axes:
-            old_pos = Axes.find_axis(x.axes, axis)
-            old_poss.append(old_pos)
-        self.old_axis_positions = tuple(old_poss)
-
-        super(Dimshuffle, self).__init__(
-            args=(x,),
-            axes=axes
-        )
-
-    def generate_adjoints(self, adjoints, delta, x):
-        x.generate_add_delta(
-            adjoints,
-            delta
-        )
-
-
->>>>>>> 8481f0c8
 class Dot(TensorOp):
     def __init__(self, x, y,
                  **kwargs):
@@ -2290,15 +2114,8 @@
 Max, MaxTwoDim, MaxOneDim, max = create_reduction_op(
     'Max', 'MaxTwoDim', 'MaxOneDim', 'max', max_adjoints
 )
-<<<<<<< HEAD
-=======
-
->>>>>>> 8481f0c8
-
-def min_adjoints(self, adjoints, delta, x):
-    x.generate_add_delta(adjoints, equal(x, self) * delta)
-
-<<<<<<< HEAD
+
+
 def min_adjoints(self, adjoints, delta, x):
     x.generate_add_delta(adjoints, equal(x, self) * delta)
 
@@ -2313,42 +2130,17 @@
         adjoints,
         Broadcast(delta, axes=x.axes)
     )
-=======
-
-Min, MinTwoDim, MinOneDim, min = create_reduction_op(
-    'Min', 'MinTwoDim', 'MinOneDim', 'min', min_adjoints
-)
-
-
-def sum_adjoints(self, adjoints, delta, x):
-    x.generate_add_delta(
-        adjoints,
-        Broadcast(delta, axes=x.axes)
-    )
-
->>>>>>> 8481f0c8
+
 
 Sum, SumTwoDim, SumOneDim, sum = create_reduction_op(
     'Sum', 'SumTwoDim', 'SumOneDim', 'sum', sum_adjoints
 )
 
-<<<<<<< HEAD
-Sum, SumTwoDim, SumOneDim, sum = create_reduction_op(
-    'Sum', 'SumTwoDim', 'SumOneDim', 'sum', sum_adjoints
-)
-
-=======
 
 Argmax, ArgmaxTwoDim, ArgmaxOneDim = create_reduction_op(
     'Argmax', 'ArgmaxTwoDim', 'ArgmaxOneDim'
 )
->>>>>>> 8481f0c8
-
-Argmax, ArgmaxTwoDim, ArgmaxOneDim = create_reduction_op(
-    'Argmax', 'ArgmaxTwoDim', 'ArgmaxOneDim'
-)
-
-<<<<<<< HEAD
+
 
 def argmax(x, dtype=np.dtype(np.int64), **kwargs):
     return Argmax(x, dtype=dtype, **kwargs)
@@ -2358,27 +2150,11 @@
     'Argmin', 'ArgminTwoDim', 'ArgminOneDim'
 )
 
-=======
-def argmax(x, dtype=np.dtype(np.int64), **kwargs):
-    return Argmax(x, dtype=dtype, **kwargs)
-
-
-Argmin, ArgminTwoDim, ArgminOneDim = create_reduction_op(
-    'Argmin', 'ArgminTwoDim', 'ArgminOneDim'
-)
-
 
 def argmin(x, dtype=np.dtype(np.int64), **kwargs):
     return Argmin(x, dtype=dtype, **kwargs)
->>>>>>> 8481f0c8
-
-def argmin(x, dtype=np.dtype(np.int64), **kwargs):
-    return Argmin(x, dtype=dtype, **kwargs)
-
-<<<<<<< HEAD
-
-=======
->>>>>>> 8481f0c8
+
+
 def assign(lvalue, rvalue, **kwargs):
     """
     Assignment; lvalue <= rvalue
@@ -2405,13 +2181,8 @@
             reduction_axes = x.axes
         self.reduction_axes = reduction_axes
         super(tensor_size, self).__init__(axes=Axes())
-<<<<<<< HEAD
-
-
-=======
-
-
->>>>>>> 8481f0c8
+
+
 class batch_size(tensor_size):
     """
     A scalar returning the total size of the batch axes of
@@ -2806,26 +2577,14 @@
 
 
 class SplicingAnalysis(object):
-<<<<<<< HEAD
-    def __init__(self, results):
-        self.results = results
+    def __init__(self):
         self.reps = []
 
     def init(self):
         """TODO."""
         self.reps = []
 
-    def run(self):
-=======
-    def __init__(self):
-        self.reps = []
-
-    def init(self):
-        """TODO."""
-        self.reps = []
-
     def run(self, results):
->>>>>>> 8481f0c8
         has_work = True
         while has_work:
             self.init()
@@ -2833,10 +2592,7 @@
             for op in Op.ordered_ops(results):
                 self.visit(op)
             has_work = self.do_replacements()
-<<<<<<< HEAD
-=======
         return results
->>>>>>> 8481f0c8
 
     def add_rep(self, op, replacement):
         """
@@ -2854,11 +2610,7 @@
     def do_replacements(self):
         """TODO."""
         for old, rep in self.reps:
-<<<<<<< HEAD
-            old.replace_self(rep)
-=======
             old.forwarded.replace_self(rep.forwarded)
->>>>>>> 8481f0c8
         return len(self.reps) > 0
 
 
@@ -2946,8 +2698,6 @@
     def visit(self, op):
         pass
 
-<<<<<<< HEAD
-=======
     @visit.on_type(ReorderAxes)
     def visit(self, op):
         if True:
@@ -2977,7 +2727,6 @@
         else:
             pass
 
->>>>>>> 8481f0c8
 
 class SimplePrune(SplicingAnalysis):
     """TODO."""
