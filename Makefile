--- conflicted
+++ resolved
@@ -113,14 +113,9 @@
 
 test_mkldnn: export PYTHONHASHSEED=0
 test_mkldnn: export MKL_TEST_ENABLE=1
-<<<<<<< HEAD
 test_mkldnn: export LD_PRELOAD+=:./mkldnn_engine.so
 test_mkldnn: export LD_PRELOAD+=:${WARP_CTC_PATH}/libwarpctc.so
-test_mkldnn: test_prepare clean test_cpu test_hetr
-=======
-test_mkldnn: export LD_PRELOAD=./mkldnn_engine.so
 test_mkldnn: test_prepare clean
->>>>>>> 08b258e0
 test_mkldnn:
 	@echo Running unit tests for core and cpu transformer tests...
 	py.test -m "not hetr_only and not flex_only" --boxed \
@@ -133,11 +128,8 @@
 	$(TEST_OPTS) $(TEST_DIRS)
 	coverage xml -i -o coverage_test_cpu_$(PY).xml
 
-<<<<<<< HEAD
 test_cpu: export LD_PRELOAD+=:${WARP_CTC_PATH}/libwarpctc.so
-=======
 test_cpu: export PYTHONHASHSEED=0
->>>>>>> 08b258e0
 test_cpu: test_prepare clean
 	echo Running unit tests for core and cpu transformer tests...
 	py.test -m "not hetr_only and not flex_only" --boxed \
@@ -145,11 +137,8 @@
 	$(TEST_OPTS) $(TEST_DIRS)
 	coverage xml -i -o coverage_test_cpu_$(PY).xml
 
-<<<<<<< HEAD
 test_gpu: export LD_PRELOAD+=:${WARP_CTC_PATH}/libwarpctc.so
-=======
 test_gpu: export PYTHONHASHSEED=0
->>>>>>> 08b258e0
 test_gpu: gpu_prepare test_prepare clean
 	echo Running unit tests for gpu dependent transformer tests...
 	py.test --transformer hetr -m "hetr_gpu_only" \
@@ -169,11 +158,8 @@
 	$(TEST_OPTS) $(TEST_DIRS)
 	coverage xml -i -o coverage_test_gpu_$(PY).xml
 
-<<<<<<< HEAD
 test_hetr: export LD_PRELOAD+=:${WARP_CTC_PATH}/libwarpctc.so
-=======
 test_hetr: export PYTHONHASHSEED=0
->>>>>>> 08b258e0
 test_hetr: test_prepare clean
 	echo Running unit tests for hetr dependent transformer tests...
 	py.test --transformer hetr -m "transformer_dependent and not flex_only or hetr_only" --boxed \
