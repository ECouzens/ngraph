--- conflicted
+++ resolved
@@ -69,13 +69,9 @@
 	@$(MAKE) -C $(DOC_DIR) clean
 	@echo
 
-<<<<<<< HEAD
 test_all_transformers: test_cpu test_hetr test_gpu test_flex
 
-test_flex: clean
-=======
 test_flex: test_install clean
->>>>>>> 0ca95b89
 	@echo Running flex unit tests...
 	@py.test --transformer flexgpu -m "transformer_dependent and not flex_disabled" \
 	 $(TEST_OPTS) $(TEST_DIRS_FLEX)
