--- conflicted
+++ resolved
@@ -60,26 +60,20 @@
 	@$(MAKE) -C $(DOC_DIR) clean
 	@echo
 
-<<<<<<< HEAD
-test: testflex
-=======
-test_parallel:
->>>>>>> 74b9dfae
+testflex:
+	@echo Running flex unit tests...
+	@py.test --enable_flex $(TEST_OPTS) `cat tests/flex_enabled_tests.cfg`
+	@py.test --enable_flex $(TEST_OPTS) $(TEST_DIRS_FLEX)
+
+test_parallel: testflex
 	@echo Running unit tests...
 	@py.test --cov=ngraph --junit-xml=testout.xml -n auto --boxed $(TEST_OPTS) $(TEST_DIRS)
 	@coverage xml -i
 
-<<<<<<< HEAD
-testflex:
-	@echo Running flex unit tests...
-	@py.test --enable_flex $(TEST_OPTS) `cat tests/flex_enabled_tests.cfg`
-	@py.test --enable_flex $(TEST_OPTS) $(TEST_DIRS_FLEX)
-=======
-test:
+test: testflex
 	@echo Running unit tests...
 	@py.test --cov=ngraph --junit-xml=testout.xml $(TEST_OPTS) $(TEST_DIRS)
 	@coverage xml -i
->>>>>>> 74b9dfae
 
 style:
 	flake8 --output-file style.txt --tee $(STYLE_CHECK_OPTS) $(STYLE_CHECK_DIRS)
