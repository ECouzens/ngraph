#!/usr/bin/env python
# ----------------------------------------------------------------------------
# Copyright 2016 Nervana Systems Inc.
# Licensed under the Apache License, Version 2.0 (the "License");
# you may not use this file except in compliance with the License.
# You may obtain a copy of the License at
#
#      http://www.apache.org/licenses/LICENSE-2.0
#
# Unless required by applicable law or agreed to in writing, software
# distributed under the License is distributed on an "AS IS" BASIS,
# WITHOUT WARRANTIES OR CONDITIONS OF ANY KIND, either express or implied.
# See the License for the specific language governing permissions and
# limitations under the License.
# ----------------------------------------------------------------------------

"""
import a TensorFlow GraphDef from a protobuf file and convert it to Neon's computation graph.

"""

from __future__ import absolute_import, division, print_function

import numpy as np
import scipy.stats as stats
from builtins import range
from builtins import str

from geon.frontends.neon import *

import geon as be
from geon.op_graph.arrayaxes import AxisVar
from geon.op_graph.op_graph import Tensor, softmax

import tensorflow as tf
from tensorflow.python.framework import tensor_util

# known TF operators that can be processed by Neon graph importer
known_ops = [
    'Add', 'Div', 'MatMul', 'Maximum', 'Mul', 'Mod',
    'Mean', 'Prod', 'Sum',  # Reduction
    'Relu', 'Tanh',  # Activation
    'Const', 'Variable', 'Placeholder', 'Range',
    'Assign', 'AssignAdd',
    'Cast',  # Casting
    'SparseSoftmaxCrossEntropyWithLogits',  # Classification
    'Shape', 'Rank', 'Size', 'Reshape', 'ExpandDims',  # Shapes and Shaping
    'TruncatedNormal', 'RandomStandardNormal',  # Random Tensors
    'Fill',  # Constant Value Tensors
    'Tile', 'DynamicStitch',  # Slicing and Joining
    'BroadcastGradientArgs', 'ApplyGradientDescent', 'ReluGrad',
    'Identity', 'NoOp',  # Control Flow
]

two_inputs_ops = {
    'Add': be.add,
    'Div': be.divide,
    'MatMul': be.dot,
    'Maximum': be.maximum,
    'Mul': be.multiply,
    # TODO: 'Mod', be.mod,
}

reduction_ops = {
    'Mean': be.mean,
    'Sum': be.sum,
    # TODO: 'Prod': be.prod,
}

one_inputs_ops = {
    'Tanh': be.tanh,
    # TODO: 'Relu': be.relu,
}

ignored_ops = {
    'ScalarSummary', 'ZerosLike', 'InTopK', 'MergeSummary',
}

"""
TODO: ops used in CIFAR10_conv example:

- Conv2D(tf.nn.conv2d), MaxPool(tf.nn.max_pool), LRN(tf.nn.lrn), BiasAdd(tf.nn.bias_add),
- Conv2DBackpropInput, Conv2DBackpropFilter, MaxPoolGrad, LRNGrad, BiasAddGrad,
- QueueDequeueMany, RandomShuffleQueue, QueneEnqueue

"""


def scan_nameable_axes(graph_def, env):
    """
    [Deprecated] Scan the graph to get the nameable axes for each variable/placehoder/const.
    Variables are defined and initialized in the next round of graph traversal.

    :param
      - graph_def: a GraphDef object
    :return:
      - names_to_axes: a map from variable name to its axes
      - batch_axis: the batch axis
      - y_axis: axis for labels, not used for inference graph
    """
    name_to_axes = {}
    in_axis = None
    batch_axis = None
    y_axis = None
    y_name = ""

    for node in graph_def.node:
        inputs = []
        for i, input_name in enumerate([x for x in node.input]):
            inputs.append(input_name)

        op_type = node.op

        with be.bound_environment(env):
            if op_type == 'Placeholder':
                dims = node.attr['shape'].shape
                shape = [d.size for d in dims.dim]

                if batch_axis is None:
                    batch_axis = be.AxisVar(name='batch', length=shape[0])

                if len(shape) == 2:
                    x_axis = AxisVar(name='x', length=shape[1])
                    name_to_axes[node.name] = (x_axis, batch_axis)
                    in_axis = x_axis

                elif len(shape) == 1:
                    name_to_axes[node.name] = (AxisVar(name='y', length=10), batch_axis)
                    y_name = node.name

            elif op_type == 'Variable':
                dims = node.attr['shape'].shape
                shape = [d.size for d in dims.dim]

                if len(shape) == 2:
                    if 'weights' in node.name:
                        assert (in_axis is not None)
                        assert (in_axis.length == shape[0])
                        out_axis = AxisVar(name=node.name, length=shape[1])
                        name_to_axes[node.name] = (in_axis, out_axis)
                        in_axis = out_axis  # now the output axis becomes input axis for the next layer
                        y_axis = out_axis

                elif len(shape) == 1:
                    if 'biases' in node.name:
                        assert (in_axis is not None)
                        assert (in_axis.length == shape[0])
                        name_to_axes[node.name] = (in_axis,)

                elif len(shape) == 0:
                    name_to_axes[node.name] = (AxisVar(name=node.name, length=1),)

            elif op_type == 'Const':
                # in the frozen graph, all variables are converted to constant
                const_tensor = node.attr['value'].tensor
                shape = [d.size for d in const_tensor.tensor_shape.dim]

                if len(shape) == 1 and 'biases' in node.name:
                    assert (in_axis is not None)
                    assert (in_axis.length == shape[0])
                    name_to_axes[node.name] = [in_axis]
                elif len(shape) == 2 and 'weights' in node.name:
                    assert (in_axis is not None)
                    assert (in_axis.length == shape[0])
                    out_axis = AxisVar(name=node.name, length=shape[1])
                    name_to_axes[node.name] = [in_axis, out_axis]
                    in_axis = out_axis  # now the output axis becomes input axis for the next layer

    name_to_axes[y_name] = (y_axis, batch_axis)

    return name_to_axes, batch_axis, y_axis


def scan_numerical_axes(graph_def, env):
    """
    Scan the graph to get the numerical axes for each variable.
    Variables are defined and initialized in the next round of graph traversal.

    :param
      - graph_def: a GraphDef object
    :return:
      - names_to_axes: a map from variable name to its axes
      - batch_axis: the batch axis
      - y_axis: axis for labels, not used for inference graph
    """
    name_to_axes = {}
    batch_axis = None
    y_axis = None
    y_name = ""

    for node in graph_def.node:
        inputs = []
        for i, input_name in enumerate([x for x in node.input]):
            inputs.append(input_name)

        op_type = node.op

        with be.bound_environment(env):
            if op_type == 'Placeholder':
                dims = node.attr['shape'].shape
                shape = [d.size for d in dims.dim]

                if batch_axis is None:
                    batch_axis = be.NumericAxis(shape[0])

                if len(shape) == 2:
                    x_axis = be.NumericAxis(shape[1])
                    name_to_axes[node.name] = Axes(x_axis, batch_axis)

                elif len(shape) == 1:
                    name_to_axes[node.name] = (be.NumericAxis(10), batch_axis)
                    y_name = node.name

            elif op_type == 'Variable':
                dims = node.attr['shape'].shape
                shape = [d.size for d in dims.dim]

                if len(shape) == 2:
                    name_to_axes[node.name] = Axes(be.NumericAxis(shape[0]), be.NumericAxis(shape[1]))
                    y_axis = be.NumericAxis(shape[1])
                elif len(shape) == 1:
                    name_to_axes[node.name] = Axes(be.NumericAxis(shape[0]),)
                elif len(shape) == 0:
                    name_to_axes[node.name] = Axes()

            elif op_type == 'Const':
                # in the frozen graph, all variables are converted to constant
                const_tensor = node.attr['value'].tensor
                shape = [d.size for d in const_tensor.tensor_shape.dim]

                if len(shape) == 1 and 'biases' in node.name:
                    name_to_axes[node.name] = Axes(be.NumericAxis(shape[0]),)
                elif len(shape) == 2 and 'weights' in node.name:
                    name_to_axes[node.name] = Axes(be.NumericAxis(shape[0]), be.NumericAxis(shape[1]))

    name_to_axes[y_name] = (y_axis, batch_axis)

    return name_to_axes, batch_axis, y_axis


def _create_nervana_graph(graph_def, env, end_node="", loss_node=""):
    """
    convert the GraphDef object to Neon's graph

    :param
      - graph_def: a (frozen) GraphDef object
    :return:
      - graph: converted graph, including:
       - variables: a map from variable names to variables
       - last_op: the last operator of the graph
       - name_to_op: the map from operation name to its corresponding operator.
                     This structure is similar with TF graph's collection.
    """

    name_to_op = {}
    variables = {}
    ignored_nodes = {}

    graph = be.Model()
    graph.x = None
    graph.y = None

    # switched to numerical axes instead of nameable axes
    name_to_axes, batch_axis, y_axis = scan_numerical_axes(graph_def, env)

    print(name_to_axes)

    for node in graph_def.node:
        op_type = node.op

        # skip ignored ops and ops related with serialization.
        if op_type in ignored_ops or 'save' in node.name:
            ignored_nodes[node.name] = None
            continue

        print(node)

        if op_type not in known_ops:
            # TODO: raise unrecognized operator error
            print("unrecognized operator: " + op_type)
            sys.exit()

        inputs = []
        skip_this_node = False
        for i, input_name in enumerate([x for x in node.input]):
            if input_name in ignored_nodes:
                print("inputs contain ignored node: " + input_name + ", skipped")
                skip_this_node = True
                break

            inputs.append(input_name)
            print('inputs[' + str(i) + "]: " + inputs[i])

            if inputs[i] in name_to_op and isinstance(name_to_op[inputs[i]], Tensor):
                print(name_to_op[inputs[i]])

        if skip_this_node:
            ignored_nodes[node.name] = None
            continue

        with be.bound_environment(env):
            if op_type in two_inputs_ops:

                if node.name == 'gradients/xentropy_grad/mul':
                    # TODO: remove this branch after the ExpandDims op is implemented
                    # use be.Constant(1. / batch_axis.length) as temporal result to replace
                    # the output of ExpandDims (name_to_op[inputs[0]])
                    op = two_inputs_ops[op_type](be.Constant(1. / batch_axis.length),
                                                 name_to_op[inputs[1]], name=node.name)
                else:
                    op = two_inputs_ops[op_type](name_to_op[inputs[0]],
                                                 name_to_op[inputs[1]], name=node.name)

            elif op_type in one_inputs_ops:
                op = one_inputs_ops[op_type](name_to_op[inputs[0]])

            elif op_type == 'Relu':
                op = be.maximum(name_to_op[inputs[0]], 0)

            elif op_type == 'Identity':
                op = name_to_op[inputs[0]]

            elif op_type == 'Placeholder':
                dims = node.attr['shape'].shape
                shape = [d.size for d in dims.dim]
                op = be.placeholder(axes=name_to_axes[node.name], name=node.name)
                if len(shape) == 2:
                    graph.x = op
                elif len(shape) == 1:
                    graph.y = op

            elif op_type == 'Const':
                const_tensor = node.attr['value'].tensor
                shape = [d.size for d in const_tensor.tensor_shape.dim]
                np_val = tensor_util.MakeNdarray(const_tensor)

                if node.name in name_to_axes:
                    op = be.NumPyTensor(np_val, axes=name_to_axes[node.name], name=node.name)
                elif len(shape) == 0:
                    op = be.Constant(np_val, name=node.name)
                elif len(shape) == 1:
                    op = be.NumPyTensor(np_val, axes=Axes(be.NumericAxis(shape[0]), ), name=node.name)
                elif len(shape) == 2:
                    op = be.NumPyTensor(np_val,
                                        axes=Axes(be.NumericAxis(shape[0]), be.NumericAxis(shape[1])),
                                        name=node.name)

            elif op_type == 'Variable':
                variables[node.name] = be.Variable(axes=name_to_axes[node.name], name=node.name)
                op = variables[node.name]

            elif op_type == 'Assign':
                var = name_to_op[inputs[0]]
                init_value = name_to_op[inputs[1]]
                assert (isinstance(var, be.Variable))
                op = be.assign(var, init_value)
                var.initializers.append(op)

            elif op_type == 'AssignAdd':
                # TODO: check operations for scala variable
                # Things may broken for other graph in which the scala variable is not
                # named 'global_step'
                if inputs[0] == 'global_step':
                    continue

                var = name_to_op[inputs[0]]
                assert (isinstance(var, be.Variable))
                tensor_to_add = name_to_op[inputs[1]]
                op = be.assign(var, var + tensor_to_add)

            elif op_type == 'Fill':
                # Creates a tensor filled with a scalar value.
                shape_tensor = name_to_op[inputs[0]]
                init_val = name_to_op[inputs[1]]
                assert isinstance(init_val, be.Constant)

                if isinstance(shape_tensor, be.Constant):
                    op = be.Constant(init_val.const, name=node.name)
                else:
                    array = np.array(shape_tensor.value)
                    array.fill(init_val.const)
                    print(array)
                    shape = shape_tensor.tensor_axes_info.tensor_description.shape
                    if len(shape) == 1:
                        op = be.NumPyTensor(
                            array, axes=Axes(
                                be.NumericAxis(
                                    shape[0])), name=node.name)
                    elif len(shape) == 2:
                        op = be.NumPyTensor(
                            array, axes=Axes(
                                be.NumericAxis(
                                    shape[0]), be.NumericAxis(
                                    shape[1])), name=node.name)
                    else:
                        assert False

            elif op_type == 'TruncatedNormal' or op_type == 'RandomStandardNormal':
                # TODO: implement tf.truncated_normal and tf.random_normal
                shape_tensor = name_to_op[inputs[0]]  # numpy ndarray
                assert isinstance(shape_tensor, Tensor)
                shape = shape_tensor.nptensor
                print(shape)
                if op_type == 'TruncatedNormal':
                    lower, upper = -2.0, 2.0
                    mu, sigma = 0, 1
                    X = stats.truncnorm((lower - mu) / sigma, (upper - mu) / sigma, loc=mu, scale=sigma)
                    val = X.rvs(shape)
                elif op_type == "RandomStandardNormal":
                    val = -0.5 + np.random.random_sample(shape).astype(np.float32)

                if len(shape) == 0:
                    op = be.Constant(val, name=node.name)
                elif len(shape) == 1:
                    op = be.NumPyTensor(val, axes=Axes(be.NumericAxis(shape[0]), ), name=node.name)
                elif len(shape) == 2:
                    op = be.NumPyTensor(val, axes=Axes(be.NumericAxis(shape[0]),
                                                       be.NumericAxis(shape[1]), ), name=node.name)
                else:
                    print("Not supported")
                    assert False

            elif op_type == 'Cast':
                # TODO: need a real cast, currently just skip this op
                dst_type = node.attr['DstT']
                src_type = node.attr['SrcT']
                op = name_to_op[inputs[0]]

            elif op_type == 'SparseSoftmaxCrossEntropyWithLogits':
                # implementation of tf.nn.sparse_softmax_cross_entropy_with_logits
                # check its doc via https://goo.gl/7ytJNB and its C++ implementation via
                # https://goo.gl/z5T2my

                pred = softmax(name_to_op[inputs[0]], Axes(y_axis, ))
                label = name_to_op[inputs[1]]

                op = be.cross_entropy_multi(pred, label, out_axes=(batch_axis,))
                # equivalent: op = -be.sum(safelog(pred) * label * np.float(1. / np.log(2.0)),
                #                             out_axes=(batch_axis,))

                # this op also calculates gradients and saved in the second output
                sum_exp_logits = be.sum(pred, out_axes=(batch_axis,))
                grad = be.divide(pred, sum_exp_logits) - label
                name_to_op[node.name + ":1"] = grad

            elif op_type in reduction_ops:
                input_tensor = name_to_op[inputs[0]]
                assert isinstance(input_tensor, Tensor)
                input_tensor_axes = name_to_op[inputs[0]].tensor_axes_info.axes
                reduction_indices = name_to_op[inputs[1]]
                assert reduction_indices is None or isinstance(reduction_indices, be.NumPyTensor)

                reduction_axes = ()
                if reduction_indices is not None:
                    for i in reduction_indices.nptensor:
                        reduction_axes += Axes(input_tensor_axes[int(i)],)

<<<<<<< HEAD
                name_to_op[node.name] = reduction_ops[op_type](input_tensor,
                                                               reduction_axes=reduction_axes, name=node.name)
                op = name_to_op[node.name]
=======
                op = reduction_ops[op_type](
                    input_tensor, reduction_axes=reduction_axes, name=node.name)
>>>>>>> 5cc6277e

            elif op_type == 'Prod':
                # TODO: implement tf.reduce_prod and merge with reduction_ops
                reduction_indices = name_to_op[inputs[1]]

                if isinstance(name_to_op[inputs[0]], be.Constant):
                    prod_val = np.prod(name_to_op[inputs[0]].const)
                elif isinstance(name_to_op[inputs[0]], be.NumPyTensor):
                    prod_val = np.prod(name_to_op[inputs[0]].nptensor)
                else:
                    assert False

                op = be.Constant(prod_val, name=node.name)

            elif op_type == 'Shape':
                shape = name_to_op[inputs[0]].tensor_axes_info.tensor_description.shape
                if len(shape) == 0:
                    op = be.Constant(0, name=node.name)
                else:
                    op = be.NumPyTensor(np.array(shape), axes=Axes(be.NumericAxis(len(shape)), ),
                                        name=node.name)

            elif op_type == 'Rank':
                # The rank of a tensor is the number of axis
                shape = name_to_op[inputs[0]].tensor_axes_info.tensor_description.shape
                op = be.Constant(len(shape), name=node.name)

            elif op_type == 'Size':
                shape = name_to_op[inputs[0]].tensor_axes_info.tensor_description.shape
                op = be.Constant(np.prod(shape), name=node.name)

            elif op_type == 'Range':
                start = name_to_op[inputs[0]]
                limit = name_to_op[inputs[1]]
                delta = name_to_op[inputs[2]]
                nums = np.arange(start.const, limit.const, delta.const).astype(np.float32)
                op = be.NumPyTensor(nums, axes=Axes(be.NumericAxis(len(nums)), ), name=node.name)

            elif op_type == 'Mod':
                # TODO: implement tf.mod, currently just skip
                op = name_to_op[inputs[0]]

            elif op_type == 'DynamicStitch':
                # TODO: implemente tf.dynamic_stich, currently just use a constant
                op = be.Constant(1)

            elif op_type == 'Reshape':
                # TODO: implemente tf.reshape
                # Currently it just does nothing but pass the first input without actually reshape
                op = name_to_op[inputs[0]]

            elif op_type == 'Tile':
                # Constructs a tensor by tiling a given tensor. Currently use numpy.tile
                # The first input is the result of tf.reshape, which is currently not available
                # TODO: implement tf.reshape and tf.tile

                input = name_to_op[inputs[0]]
                multiples = name_to_op[inputs[1]]

                # should use the result of multiples as the second arg for np.tile
                # but the value is not available when this graph is constructed.

                array = []
                if isinstance(name_to_op[inputs[0]], be.Constant):
                    array = name_to_op[inputs[0]].const
                elif isinstance(name_to_op[inputs[0]], be.NumPyTensor):
                    array = name_to_op[inputs[0]].nptensor
                val = np.tile(array, batch_axis.length)
                shape = val.shape
                if len(shape) == 1:
                    op = be.NumPyTensor(val, axes=Axes(be.NumericAxis(shape[0]), ), name=node.name)
                else:
                    assert False

            elif op_type == 'ExpandDims':
                # TODO: implement tf.expand_dims
                dim = name_to_op[inputs[1]]
                op = name_to_op[inputs[0]]

            elif op_type == 'BroadcastGradientArgs':
                # implementation of bcast_ops.cc (https://goo.gl/5vx4QN)
                sx = name_to_op[inputs[0]].nptensor
                sy = name_to_op[inputs[1]].nptensor

                grad_x_reduce_ = []
                grad_y_reduce_ = []

                if not np.array_equal(sx, sy):
                    x = sx[::-1]
                    y = sy[::-1]

                    if len(x) > len(y):
                        y = np.pad(y, (0, len(x) - len(y)), 'constant', constant_values=1)
                    else:
                        x = np.pad(x, (0, len(y) - len(x)), 'constant', constant_values=1)

                n = len(x)
                for i in range(n):
                    if not x[i] == y[i]:
                        if x[i] == 1:
                            grad_x_reduce_.append(n - 1 - i)
                        elif y[i] == 1:
                            grad_y_reduce_.append(n - 1 - i)

                print(grad_x_reduce_)
                print(grad_y_reduce_)

                if not grad_x_reduce_:
                    op = None
                else:
                    val_x = np.array(grad_x_reduce_)
<<<<<<< HEAD
                    op = be.NumPyTensor(val_x,
                                        axes=Axes(be.NumericAxis(len(grad_x_reduce_)), ),
                                        name=node.name)
=======
                    op = be.NumPyTensor(
                        val_x,
                        axes=Axes(
                            be.NumericAxis(
                                len(grad_x_reduce_)),
                        ),
                        name=node.name)
>>>>>>> 5cc6277e

                if not grad_y_reduce_:
                    name_to_op[node.name + ":1"] = None
                else:
                    val_y = np.array(grad_y_reduce_)
<<<<<<< HEAD
                    name_to_op[node.name + ":1"] = \
                        be.NumPyTensor(val_y,
                                       axes=Axes(be.NumericAxis(len(grad_x_reduce_)), ),
                                       name=node.name)
=======
                    name_to_op[
                        node.name +
                        ":1"] = be.NumPyTensor(
                        val_y,
                        axes=Axes(
                            be.NumericAxis(
                                len(grad_x_reduce_)),
                        ),
                        name=node.name)
>>>>>>> 5cc6277e

            elif op_type == 'ReluGrad':
                gradient = name_to_op[inputs[0]]
                output = name_to_op[inputs[1]]
                op = gradient * output

            elif op_type == 'ApplyGradientDescent':
                var = name_to_op[inputs[0]]
                lr = name_to_op[inputs[1]]
                grad = name_to_op[inputs[2]]
                updated_var = var - lr * grad
                op = be.assign(var, updated_var)

            elif op_type == 'NoOp':
                # NoOp adds '^' before each original input name
                if node.name == "GradientDescent/update":
                    # gradient descent ops
                    graph.update = be.doall(all=[name_to_op[input[1:]] for input in inputs])
                    op = graph.update

                elif node.name == "init":
                    # variable initialization graph, used only once
                    graph.init = be.doall(all=[name_to_op[input[1:]] for input in inputs[:-1]])
                    op = graph.init

            print(op)
            print("---------------------------------------------")

            name_to_op[node.name] = op
            last_op_name = node.name

            if node.name == end_node:
                print('last_op: ' + last_op_name)
                break

    graph.variables = variables
    graph.last_op = name_to_op[last_op_name]
    graph.name_to_op = name_to_op
    if loss_node in name_to_op:
        graph.loss = name_to_op[loss_node]

    assert (graph.x is not None)

    return graph

def create_nervana_graph(pb_file, env, end_node="", loss_node=""):
    graph_def = tf.GraphDef()
    with open(pb_file, 'rb') as f:
        graph_def.ParseFromString(f.read())

    return _create_nervana_graph(graph_def, env, end_node, loss_node)<|MERGE_RESOLUTION|>--- conflicted
+++ resolved
@@ -455,14 +455,9 @@
                     for i in reduction_indices.nptensor:
                         reduction_axes += Axes(input_tensor_axes[int(i)],)
 
-<<<<<<< HEAD
                 name_to_op[node.name] = reduction_ops[op_type](input_tensor,
                                                                reduction_axes=reduction_axes, name=node.name)
                 op = name_to_op[node.name]
-=======
-                op = reduction_ops[op_type](
-                    input_tensor, reduction_axes=reduction_axes, name=node.name)
->>>>>>> 5cc6277e
 
             elif op_type == 'Prod':
                 # TODO: implement tf.reduce_prod and merge with reduction_ops
@@ -574,40 +569,18 @@
                     op = None
                 else:
                     val_x = np.array(grad_x_reduce_)
-<<<<<<< HEAD
                     op = be.NumPyTensor(val_x,
                                         axes=Axes(be.NumericAxis(len(grad_x_reduce_)), ),
                                         name=node.name)
-=======
-                    op = be.NumPyTensor(
-                        val_x,
-                        axes=Axes(
-                            be.NumericAxis(
-                                len(grad_x_reduce_)),
-                        ),
-                        name=node.name)
->>>>>>> 5cc6277e
 
                 if not grad_y_reduce_:
                     name_to_op[node.name + ":1"] = None
                 else:
                     val_y = np.array(grad_y_reduce_)
-<<<<<<< HEAD
                     name_to_op[node.name + ":1"] = \
                         be.NumPyTensor(val_y,
                                        axes=Axes(be.NumericAxis(len(grad_x_reduce_)), ),
                                        name=node.name)
-=======
-                    name_to_op[
-                        node.name +
-                        ":1"] = be.NumPyTensor(
-                        val_y,
-                        axes=Axes(
-                            be.NumericAxis(
-                                len(grad_x_reduce_)),
-                        ),
-                        name=node.name)
->>>>>>> 5cc6277e
 
             elif op_type == 'ReluGrad':
                 gradient = name_to_op[inputs[0]]
