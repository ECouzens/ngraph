#!/usr/bin/env python
# ----------------------------------------------------------------------------
# Copyright 2016 Nervana Systems Inc.
# Licensed under the Apache License, Version 2.0 (the "License");
# you may not use this file except in compliance with the License.
# You may obtain a copy of the License at
#
#      http://www.apache.org/licenses/LICENSE-2.0
#
# Unless required by applicable law or agreed to in writing, software
# distributed under the License is distributed on an "AS IS" BASIS,
# WITHOUT WARRANTIES OR CONDITIONS OF ANY KIND, either express or implied.
# See the License for the specific language governing permissions and
# limitations under the License.
# ----------------------------------------------------------------------------

"""
import a TensorFlow GraphDef from a protobuf file and convert it to Neon's computation graph.

"""

from __future__ import absolute_import, division, print_function

<<<<<<< HEAD
import geon.backends.graph.funs as be
from geon.backends.graph.arrayaxes import AxisVar
from geon.backends.graph.graphop import Tensor, safelog, softmax
=======
import numpy as np
from builtins import range
from builtins import str
>>>>>>> 72fbdffd
from geon.backends.graph.graph_test_utils import *
from tensorflow.python.framework import tensor_util
<<<<<<< HEAD
import numpy as np
import scipy.stats as stats
=======

import geon.op_graph as be
>>>>>>> 72fbdffd

# known operators that can be processed by Neon graph importer
known_ops = [
    'Add', 'Div', 'MatMul', 'Maximum', 'Mul', 'Mod',
    'Mean', 'Prod', 'Sum',  # Reduction
    'Relu', 'Tanh',  # Activation
    'Const', 'Variable', 'Placeholder', 'Range',
    'Assign', 'AssignAdd',
    'Cast',  # Casting
    'SparseSoftmaxCrossEntropyWithLogits', # Classification
    'Shape', 'Rank', 'Size', 'Reshape', 'ExpandDims',  # Shapes and Shaping
    'TruncatedNormal', 'RandomStandardNormal', # Random Tensors
    'Fill',  # Constant Value Tensors
    'Tile', 'DynamicStitch',  # Slicing and Joining
    'BroadcastGradientArgs', 'ApplyGradientDescent', 'ReluGrad',
    'Identity', 'NoOp',  # Control Flow
]

two_inputs_ops = {
    'Add': be.add,
    'Div': be.divide,
    'MatMul': be.dot,
    'Maximum': be.maximum,
    'Mul': be.multiply,
    # 'Mod' not implemented
}

reduction_ops = {
    'Mean': be.mean,
    'Sum': be.sum,
    # 'Prod': be.prod, # not implemented
}

one_inputs_ops = {
    'Tanh': be.tanh,
}

ignore_ops = {
    'ScalarSummary', 'ZerosLike', 'InTopK', 'MergeSummary',
}


def scan_nameable_axes(graph_def, env):
    """
    [Deprecated] Scan the graph to get the nameable axes for each variable/placehoder/const.
    Variables are defined and initialized in the next round of graph traversal.

    :param
      - graph_def: a GraphDef object
    :return:
      - names_to_axes: a map from variable name to its axes
      - batch_axis: the batch axis
      - in_axis: axis for input data
      - y_axis: axis for labels, not used for inference graph
    """
    name_to_axes = {}
    in_axis = None
    batch_axis = None
    y_axis = None
    y_name = ""

    for node in graph_def.node:
        inputs = []
        for i, input_name in enumerate([x for x in node.input]):
            inputs.append(input_name)

        op_type = node.op

        with be.bound_environment(env):
            if op_type == 'Placeholder':
                dims = node.attr['shape'].shape
                shape = [d.size for d in dims.dim]

                if batch_axis is None:
                    batch_axis = be.AxisVar(name='batch', length=shape[0])

                if len(shape) == 2:
                    x_axis = AxisVar(name='x', length=shape[1])
                    name_to_axes[node.name] = (x_axis, batch_axis)
                    in_axis = x_axis

                elif len(shape) == 1:
                    name_to_axes[node.name] = (AxisVar(name='y', length=10), batch_axis)
                    y_name = node.name

            elif op_type == 'Variable':
                dims = node.attr['shape'].shape
                shape = [d.size for d in dims.dim]

                if len(shape) == 2:
                    if 'weights' in node.name:
                        assert (in_axis is not None)
                        assert (in_axis.length == shape[0])
                        out_axis = AxisVar(name=node.name, length=shape[1])
                        name_to_axes[node.name] = (in_axis, out_axis)
                        in_axis = out_axis  # now the output axis becomes input axis for the next layer
                        y_axis = out_axis

                elif len(shape) == 1:
                    if 'biases' in node.name:
                        assert (in_axis is not None)
                        assert (in_axis.length == shape[0])
                        name_to_axes[node.name] = (in_axis,)

                elif len(shape) == 0:
                    name_to_axes[node.name] = (AxisVar(name=node.name, length=1),)

            elif op_type == 'Const':
                # in the frozen graph, all variables are converted to constant
                const_tensor = node.attr['value'].tensor
                shape = [d.size for d in const_tensor.tensor_shape.dim]

                if len(shape) == 1 and 'biases' in node.name:
                    assert (in_axis is not None)
                    assert (in_axis.length == shape[0])
                    name_to_axes[node.name] = [in_axis]
                elif len(shape) == 2 and 'weights' in node.name:
                    assert (in_axis is not None)
                    assert (in_axis.length == shape[0])
                    out_axis = AxisVar(name=node.name, length=shape[1])
                    name_to_axes[node.name] = [in_axis, out_axis]
                    in_axis = out_axis  # now the output axis becomes input axis for the next layer

    name_to_axes[y_name] = (y_axis, batch_axis)

    return name_to_axes, batch_axis, y_axis



def scan_numerical_axes(graph_def, env):
    """
    Scan the graph to get the numerical axes for each variable.
    Variables are defined and initialized in the next round of graph traversal.

    :param
      - graph_def: a GraphDef object
    :return:
      - names_to_axes: a map from variable name to its axes
      - batch_axis: the batch axis
      - in_axis: axis for input data
      - y_axis: axis for labels, not used for inference graph
    """
    name_to_axes = {}
    batch_axis = None
    y_axis = None
    y_name = ""

    for node in graph_def.node:
        inputs = []
        for i, input_name in enumerate([x for x in node.input]):
            inputs.append(input_name)

        op_type = node.op

        with be.bound_environment(env):
            if op_type == 'Placeholder':
                dims = node.attr['shape'].shape
                shape = [d.size for d in dims.dim]

                if batch_axis is None:
                    batch_axis = be.NumericAxis(shape[0])

                if len(shape) == 2:
                    x_axis = be.NumericAxis(shape[1])
                    name_to_axes[node.name] = Axes(x_axis, batch_axis)

                elif len(shape) == 1:
                    name_to_axes[node.name] = (be.NumericAxis(10), batch_axis)
                    y_name = node.name

            elif op_type == 'Variable':
                dims = node.attr['shape'].shape
                shape = [d.size for d in dims.dim]

                if len(shape) == 2:
                    name_to_axes[node.name] = Axes(be.NumericAxis(shape[0]), be.NumericAxis(shape[1]))
                    y_axis = be.NumericAxis(shape[1])
                elif len(shape) == 1:
                    name_to_axes[node.name] = Axes(be.NumericAxis(shape[0]),)
                elif len(shape) == 0:
                    name_to_axes[node.name] = Axes()

            elif op_type == 'Const':
                # in the frozen graph, all variables are converted to constant
                const_tensor = node.attr['value'].tensor
                shape = [d.size for d in const_tensor.tensor_shape.dim]

                if len(shape) == 1 and 'biases' in node.name:
                    name_to_axes[node.name] = Axes(be.NumericAxis(shape[0]),)
                elif len(shape) == 2 and 'weights' in node.name:
                    name_to_axes[node.name] = Axes(be.NumericAxis(shape[0]), be.NumericAxis(shape[1]))

    name_to_axes[y_name] = (y_axis, batch_axis)

    return name_to_axes, batch_axis, y_axis


def create_nervana_graph(graph_def, env, end_node=None):
    """
    convert TF's GraphDef object to Neon's graph

    :param
      - graph_def: a (frozen) GraphDef object
    :return:
      - graph: converted graph, including:
       - variables: a map from variable names to variables
       - last_op: the last operator of the graph
       - name_to_op: the operations map.
    """

    name_to_op = {}
    variables = {}
    ignored_nodes = {}

    graph = be.Model()
    graph.x = None
    graph.y = None


    # switched to numerical axes instead of nameable axes
    name_to_axes, batch_axis, y_axis = scan_numerical_axes(graph_def, env)

    print(name_to_axes)

    for node in graph_def.node:
        op_type = node.op

        # skip ignored ops and ops related with serialization.
        if op_type in ignore_ops or 'save' in node.name:
            ignored_nodes[node.name] = None
            continue

        print(node)

        if op_type not in known_ops:
            # TODO: raise unrecognized operator error
            print("unrecognized operator: " + op_type)
            break

        inputs = []
        skip_this_node = False
        for i, input_name in enumerate([x for x in node.input]):
            if input_name in ignored_nodes:
                print("inputs contain igorned node: " + input_name + ", skipped")
                skip_this_node = True
                break

            inputs.append(input_name)
            print('inputs[' + str(i) + "]: " + inputs[i])

            if inputs[i] in name_to_op and isinstance(name_to_op[inputs[i]], be.Tensor):
                print(name_to_op[inputs[i]])

        if skip_this_node:
            ignored_nodes[node.name] = None
            continue

        with be.bound_environment(env):
            if op_type in two_inputs_ops:

                if node.name == 'gradients/xentropy_grad/mul':
                    # TODO: remove this branch after the ExpandDims op is implemented
                    # use be.Constant(1. / batch_axis.length) as temporal result to replace
                    # the output of ExpandDims (name_to_op[inputs[0]])
                    op = two_inputs_ops[op_type](be.Constant(1. / batch_axis.length),
                                                 name_to_op[inputs[1]], name=node.name)
                else:
                    op = two_inputs_ops[op_type](name_to_op[inputs[0]], name_to_op[inputs[1]], name=node.name)

            elif op_type in one_inputs_ops:
                op = one_inputs_ops[op_type](name_to_op[inputs[0]])

            elif op_type == 'Relu':
                op = be.maximum(name_to_op[inputs[0]], 0)

            elif op_type == 'Identity':
                print(name_to_op[inputs[0]])
                op = name_to_op[inputs[0]]

            elif op_type == 'Placeholder':
                dims = node.attr['shape'].shape
                shape = [d.size for d in dims.dim]
                op = be.placeholder(axes=name_to_axes[node.name], name=node.name)
                if len(shape) == 2:
                    graph.x = op
                elif len(shape) == 1:
                    graph.y = op

            elif op_type == 'Const':
                const_tensor = node.attr['value'].tensor
                shape = [d.size for d in const_tensor.tensor_shape.dim]
                np_val = tensor_util.MakeNdarray(const_tensor)

                if node.name in name_to_axes:
                    op = be.NumPyTensor(np_val, axes=name_to_axes[node.name], name=node.name)
                elif len(shape) == 0:
                    op = be.Constant(np_val, name=node.name)
                elif len(shape) == 1:
                    op = be.NumPyTensor(np_val, axes=Axes(be.NumericAxis(shape[0]), ), name=node.name)
                elif len(shape) == 2:
                    op = be.NumPyTensor(np_val, axes=Axes(be.NumericAxis(shape[0]),
                                                          be.NumericAxis(shape[1]), ), name=node.name)

            elif op_type == 'Variable':
                variables[node.name] = be.Variable(axes=name_to_axes[node.name], name=node.name)
                op = variables[node.name]

            elif op_type == 'Assign':
                var = name_to_op[inputs[0]]
                init_value = name_to_op[inputs[1]]
                assert (isinstance(var, be.Variable))
                op = be.assign(var, init_value)
                var.initializers.append(op)

            elif op_type == 'AssignAdd':
                # TODO: check operations for scala variable
                # Things may broken for other graph in which the scala variable is not named 'global_step'
                if inputs[0] == 'global_step': continue

                var = name_to_op[inputs[0]]
                assert (isinstance(var, be.Variable))
                tensor_to_add = name_to_op[inputs[1]]
                op = be.assign(var, var + tensor_to_add)

            elif op_type == 'Fill':
                # Creates a tensor filled with a scalar value.
                shape_tensor = name_to_op[inputs[0]]
                init_val = name_to_op[inputs[1]]
                assert isinstance(init_val, be.Constant)

                if isinstance(shape, be.Constant):
                    op = be.Constant(init_val.const, name=node.name)
                else:
                    array = np.array(shape_tensor.value)
                    array.fill(init_val.const)
                    print(array)
                    shape = shape_tensor.tensor_axes_info.tensor_description.shape
                    if len(shape) == 1:
                        op = be.NumPyTensor(array, axes=Axes(be.NumericAxis(shape[0])), name=node.name)

            elif op_type == 'TruncatedNormal' or op_type == 'RandomStandardNormal':
                # TODO: implement tf.truncated_normal and tf.random_normal
                shape_tensor = name_to_op[inputs[0]]  # numpy ndarray
                assert isinstance(shape_tensor, be.Tensor)
                shape = shape_tensor.nptensor
                print(shape)
                if op_type == 'TruncatedNormal':
                    lower, upper = -2.0, 2.0
                    mu, sigma = 0, 1
                    X = stats.truncnorm((lower - mu) / sigma, (upper - mu) / sigma, loc=mu, scale=sigma)
                    val = X.rvs(shape)

                elif op_type == "RandomStandardNormal":
                    val = -0.5 + np.random.random_sample(shape).astype(np.float32)

                if len(shape) == 0:
                    op = be.Constant(val, name=node.name)
                elif len(shape) == 1:
                    op = be.NumPyTensor(val, axes=Axes(be.NumericAxis(shape[0]), ), name=node.name)
                elif len(shape) == 2:
                    op = be.NumPyTensor(val, axes=Axes(be.NumericAxis(shape[0]),
                                                       be.NumericAxis(shape[1]), ), name=node.name)
                else:
                    print("Not supported")
                    assert False

            elif op_type == 'Cast':
                # TODO: need a real cast, currently just skip this op
                dst_type = node.attr['DstT']
                src_type = node.attr['SrcT']
                op = name_to_op[inputs[0]]

            elif op_type == 'SparseSoftmaxCrossEntropyWithLogits':
                # implementation of tf.nn.sparse_softmax_cross_entropy_with_logits
                # check its doc via https://goo.gl/7ytJNB and its C++ implementation via https://goo.gl/z5T2my
                
                pred = softmax(name_to_op[inputs[0]], Axes(y_axis, ))
                label = name_to_op[inputs[1]]

                op = be.cross_entropy_multi(pred, label, out_axes=(batch_axis,))
                # equivalent: op = -be.sum(safelog(pred) * label * np.float(1. / np.log(2.0)),
                #                             out_axes=(batch_axis,))

                # this op also calculates gradients and saved in the second output
                sum_exp_logits = be.sum(pred, out_axes=(batch_axis,))
                grad = be.divide(pred, sum_exp_logits) - label
                name_to_op[node.name + ":1"] = grad

            elif op_type in reduction_ops:
                keep_dims = node.attr['keep_dims']
                reduction_indices = name_to_op[inputs[1]]

                # TODO: use the attribute of kee_dims
                # The rank of the tensor is reduced by 1 for each entry in reduction_indices.
                # If keep_dims is true, the reduced dimensions are retained with length 1.

                # TODO: use the reduction_indices info
                # currently the reduction_axes or out_axes is hardcoded.
                # should interpret from the reduction_indices.

                out_axes = None

                if node.name == 'gradients/softmax_linear/add_grad/Sum':
                    out_axes = (batch_axis, y_axis)
                elif node.name == 'gradients/softmax_linear/add_grad/Sum_1':
                    out_axes = (y_axis,)
                elif node.name == 'gradients/hidden2/add_grad/Sum' or \
                                node.name == 'gradients/hidden1/add_grad/Sum':
                    out_axes = name_to_op[inputs[0]].tensor_axes_info.axes
                elif node.name == 'gradients/hidden2/add_grad/Sum_1' or \
                                node.name == 'gradients/hidden1/add_grad/Sum_1':
                    print(name_to_op[inputs[0]].tensor_axes_info.axes)
                    out_axes = (name_to_op[inputs[0]].tensor_axes_info.axes[1],)

                print("out_axes:")
                print(out_axes)

                if node.name == "xentropy_mean":
                    graph.loss = reduction_ops[op_type](name_to_op[inputs[0]], out_axes=out_axes, name=node.name)
                    op = graph.loss
                else:
                    op = reduction_ops[op_type](name_to_op[inputs[0]], out_axes=out_axes, name=node.name)

            elif op_type == 'Prod':
                # TODO: implement tf.reduce_prod and merge with reduction_ops
                keep_dims = node.attr['keep_dims']
                reduction_indices = name_to_op[inputs[1]]

                if isinstance(name_to_op[inputs[0]], be.Constant):
                    prod_val = np.prod(name_to_op[inputs[0]].const)
                elif isinstance(name_to_op[inputs[0]], be.NumPyTensor):
                    prod_val = np.prod(name_to_op[inputs[0]].nptensor)
                else:
                    assert False

                op = be.Constant(prod_val, name=node.name)

            elif op_type == 'Shape':
                shape = name_to_op[inputs[0]].tensor_axes_info.tensor_description.shape
                print(shape)
                if len(shape) == 0:
                    op = be.Constant(0, name=node.name)
                else:
                    op = be.NumPyTensor(np.array(shape), axes=Axes(be.NumericAxis(len(shape)), ), name=node.name)

            elif op_type == 'Rank':
                # The rank of a tensor is the number of axis
                shape = name_to_op[inputs[0]].tensor_axes_info.tensor_description.shape
                op = be.Constant(len(shape), name=node.name)

            elif op_type == 'Size':
                shape = name_to_op[inputs[0]].tensor_axes_info.tensor_description.shape
                op = be.Constant(np.prod(shape), name=node.name)

            elif op_type == 'Range':
                assert (len(inputs) == 3)
                start = name_to_op[inputs[0]]
                limit = name_to_op[inputs[1]]
                delta = name_to_op[inputs[2]]
                print(start + ", " + limit + " " + delta)
                nums = np.arange(start.const, limit.const, delta.const).astype(np.float32)
                op = be.NumPyTensor(nums, axes=Axes(be.NumericAxis(len(nums)), ), name=node.name)

            elif op_type == 'Mod':
                # TODO: implement tf.mod, currently just skip
                op = name_to_op[inputs[0]]

            elif op_type == 'DynamicStitch':
                # TODO: implemente tf.dynamic_stich, currently just use a constant
                op = be.Constant(1)

            elif op_type == 'Reshape':
                # TODO: implemente tf.reshape
                print('tensor:' + inputs[0])
                print(name_to_op[inputs[0]])
                print('shape:' + inputs[1])
                print(name_to_op[inputs[1]])

                if node.name == 'gradients/xentropy_mean_grad/Reshape':
                    op = name_to_op[inputs[0]]
                elif node.name == 'gradients/softmax_linear/add_grad/Reshape':
                    op = name_to_op[inputs[0]]
                elif node.name == 'gradients/softmax_linear/add_grad/Reshape_1':
                    op = name_to_op[inputs[0]]

            elif op_type == 'Tile':
                # Constructs a tensor by tiling a given tensor.
                # TODO: implement tf.tile
                # the first input is tf.reshape, which is currently not available
                # use numpy.tile instead, so has to provide a constant value instead

                input = name_to_op[inputs[0]]
                multiples = name_to_op[inputs[1]]

                # should use the result of multiples as the second arg for np.tile
                # but the value is not available when this graph is constructed.

                val = np.tile(name_to_op[inputs[0]].const, batch_axis.length)
                shape = val.shape
                if len(shape) == 1:
                    op = be.NumPyTensor(val, axes=Axes(be.NumericAxis(shape[0]), ), name=node.name)

            elif op_type == 'ExpandDims':
                # TODO: implement tf.expand_dims
                dim = name_to_op[inputs[1]]
                op = name_to_op[inputs[0]]

            elif op_type == 'BroadcastGradientArgs':
                sx = name_to_op[inputs[0]].nptensor
                sy = name_to_op[inputs[1]].nptensor

                grad_x_reduce_ = []
                grad_y_reduce_ = []

                if not np.array_equal(sx, sy):
                    x = sx[::-1]
                    y = sy[::-1]

                    if len(x) > len(y):
                        y = np.pad(y, (0, len(x) - len(y)), 'constant', constant_values=1)
                    else:
                        x = np.pad(x, (0, len(y) - len(x)), 'constant', constant_values=1)

                n = len(x)
                for i in range(n):
                    if not x[i] == y[i]:
                        if x[i] == 1:
                            grad_x_reduce_.append(n - 1 - i)
                        elif y[i] == 1:
                            grad_y_reduce_.append(n - 1 - i)

                print(grad_x_reduce_)
                print(grad_y_reduce_)
                op = None
                name_to_op[node.name + ":1"] = None

            elif op_type == 'ReluGrad':
                gradient = name_to_op[inputs[0]]
                output = name_to_op[inputs[1]]
                op = gradient * output

            elif op_type == 'ApplyGradientDescent':
                var = name_to_op[inputs[0]]
                lr = name_to_op[inputs[1]]
                grad = name_to_op[inputs[2]]
                updated_var = var - lr * grad
                op = be.assign(var, updated_var)

            elif op_type == 'NoOp':
                # NoOp adds '^' before each original input name
                if node.name == "GradientDescent/update":
                    # gradient descent ops
                    graph.update = be.doall(all=[name_to_op[input[1:]] for input in inputs])
                    op = graph.update

                elif node.name == "init":
                    # variable initialization graph, used only once
                    graph.init = be.doall(all=[name_to_op[input[1:]] for input in inputs[:-1]])
                    op = graph.init

            print(op)
            print("---------------------------------------------")

            name_to_op[node.name] = op
            last_op_name = node.name

            if node.name == end_node:
                print('last_op: ' + last_op_name)
                break

    graph.variables = variables
    graph.last_op = name_to_op[last_op_name]
    graph.name_to_op = name_to_op

    return graph<|MERGE_RESOLUTION|>--- conflicted
+++ resolved
@@ -21,24 +21,17 @@
 
 from __future__ import absolute_import, division, print_function
 
-<<<<<<< HEAD
+import numpy as np
+import scipy.stats as stats
+from builtins import range
+from builtins import str
+from geon.backends.graph.graph_test_utils import *
+from tensorflow.python.framework import tensor_util
+
 import geon.backends.graph.funs as be
 from geon.backends.graph.arrayaxes import AxisVar
-from geon.backends.graph.graphop import Tensor, safelog, softmax
-=======
-import numpy as np
-from builtins import range
-from builtins import str
->>>>>>> 72fbdffd
-from geon.backends.graph.graph_test_utils import *
-from tensorflow.python.framework import tensor_util
-<<<<<<< HEAD
-import numpy as np
-import scipy.stats as stats
-=======
-
-import geon.op_graph as be
->>>>>>> 72fbdffd
+from geon.backends.graph.graphop import Tensor, softmax
+
 
 # known operators that can be processed by Neon graph importer
 known_ops = [
@@ -289,7 +282,7 @@
             inputs.append(input_name)
             print('inputs[' + str(i) + "]: " + inputs[i])
 
-            if inputs[i] in name_to_op and isinstance(name_to_op[inputs[i]], be.Tensor):
+            if inputs[i] in name_to_op and isinstance(name_to_op[inputs[i]], Tensor):
                 print(name_to_op[inputs[i]])
 
         if skip_this_node:
@@ -382,7 +375,7 @@
             elif op_type == 'TruncatedNormal' or op_type == 'RandomStandardNormal':
                 # TODO: implement tf.truncated_normal and tf.random_normal
                 shape_tensor = name_to_op[inputs[0]]  # numpy ndarray
-                assert isinstance(shape_tensor, be.Tensor)
+                assert isinstance(shape_tensor, Tensor)
                 shape = shape_tensor.nptensor
                 print(shape)
                 if op_type == 'TruncatedNormal':
