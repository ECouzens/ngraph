from __future__ import division
from builtins import object, str
from future.utils import with_metaclass
import abc

import weakref
import numbers

import numpy as np

import geon.backends.graph.nodes as nodes
from geon.backends.graph.environment import get_current_environment, get_current_ops, captured_ops
from geon.backends.graph.arrayaxes import get_batch_axes, TensorDescription, \
    AxisIDTuple, Axes, AxesAxis

<<<<<<< HEAD
=======
try:
    from mpi4py import MPI

    comm = MPI.COMM_WORLD
except:
    pass

>>>>>>> 9a9fa762

class Transformer(with_metaclass(abc.ABCMeta, object)):
    def __init__(self, results, error=None, initialize=False, environment=None, **kvargs):
        super(Transformer, self).__init__(**kvargs)
        if environment is None:
            environment = get_current_environment()
        self.environment = environment
        self.results = results
        self.opids = dict()

        Op.simple_prune(results)

        # print 'The memory footprint is {} MB'.format(memory*10**-6)
        # dataflow.render('cifar_mlp.gv', True)

        self.ops = Op.ordered_ops(self.results)
        self.initializers = self.ordered_initializers(self.ops)
        self.initialize_call_info(self.initializers)
        self.initialize_call_info(self.ops)
        self.allocate_ordered_ops(self.initializers)
        self.allocate_ordered_ops(self.ops)
        self.evaluate_ordered_ops(self.initializers)

    def initialize_call_info(self, ordered_ops):
        # Give ids
        for op in ordered_ops:
            if op not in self.opids:
                self.opids[op] = len(self.opids)

        # Determine required views
        for op in ordered_ops:
            op.call_info

    def ordered_initializers(self, ordered_ops):
        todo = set(ordered_ops)
        initializers = set()
        while todo:
            these_ops = todo
            todo = set()
            for op in these_ops:
                if not op.tensor_axes_info.initialized:
                    initializers.update(op.initializers)
                    todo.update(op.initializers)
                    op.tensor_axes_info.initialized = True

        ordered_initializer_ops = []
        visited = set()
        inits = set()

        def visit(node):
            if node not in visited:
                if node.initializers:
                    if node in inits:
                        if node not in visited:
                            ordered_initializer_ops.append(node)
                            visited.add(node)
                    else:
                        inits.add(node)
                        for n in node.initializers:
                            visit(n)
                else:
                    for n in node.args:
                        visit(n)
                if node not in visited:
                    ordered_initializer_ops.append(node)
                    visited.add(node)

        for node in initializers:
            visit(node)

        return ordered_initializer_ops

    def allocate_ordered_ops(self, ordered_ops):
        # Allocate
        for op in ordered_ops:
            op.tensor_axes_info.allocate(self)

    def evaluate_ordered_ops(self, ordered_ops):
        for op in ordered_ops:
            op.sync(self)

        for op in ordered_ops:
            op.evaluate_call_info(self, *op.call_info)

    def evaluate_ops(self, eval_ops):
        ops = Op.ordered_ops(eval_ops)
        self.allocate_ordered_ops(ops)
        self.evaluate_ordered_ops(ops)

    def evaluate(self):
        self.evaluate_ordered_ops(self.ops)
        r = {}
        for op in self.results:
            r[op] = self.value(op)
        return r

    def value(self, op):
        return op.tensor_axes_info.reaxe(op.axes.value).value

    def set_value(self, op, tensor):
        op.tensor_axes_info.set_tensor(self, tensor)

    # Allocators
    # TODO Should this be combined with tensor_view?
    @abc.abstractmethod
    def empty(self, tensor_description):
        """
        Allocate unitialized tensor.

        :param tensor_description: Description of the tensor's type, shape, size, and strides.
        :return: Reference to the tensor.
        """
        raise NotImplementedError()

    @abc.abstractmethod
    def nparray(self, tensor_description, array):
        """
        Allocate a tensor and initialize it with a numpy array.

        This needs to be executed from the CPU since that's where the NumPy array is.

        :param tensor_description:
        :param array:
        :return: Reference to the tensor
        """
        raise NotImplementedError()

    @abc.abstractmethod
    def rng(self, seed=None):
        """
        Allocate a random number generator.

        :param seed: An integer.
        :return: Reference to the random number generator.
        """
        raise NotImplementedError()

    def rng_uniform_tensor(self, rng, tensor_description, low, high):
        """
        Allocate a tensor initialized with a uniform distribution.

        :param rng: Random number generator
        :param tensor_description: Description of the tensor's type, shape, size, and strides.
        :param low:
        :param high:
        :return: Reference to uniform distribution.
        """
        raise NotImplementedError()

    def rng_normal_tensor(self, rng, tensor_description, loc, scale):
        """
        Allocate a tensor initialized with a uniform distribution.

        :param rng: Random number generator
        :param tensor_description: Description of the tensor's type, shape, size, and strides.
        :param loc:
        :param scale:
        :return: Reference to normal distribution.
        """
        raise NotImplementedError()

    @abc.abstractmethod
    def tensor_view(self, tensor_description):
        """
        Allocate a view of a tensor.

        :param tensor_description: Description of the tensor view.
        :return: Reference to the tensor view.
        """
        raise NotImplementedError()

    # Side-effects
    # TODO Should this be combined with set_item?
    @abc.abstractmethod
    def fill(self, out, value):
        """
        Initialize a tensor with a scalar.

        :param out: Tensor to initialize
        :param value: Scalar value.
        :return:
        """
        raise NotImplementedError()

    @abc.abstractmethod
    def set_item(self, tensor, item, value):
        """
        Implements __setitem__.

        :param tensor: Tensor to be modified
        :param item: Slice/index to set
        :param value: New values for tensor[item]
        :return:
        """
        raise NotImplementedError()

    # Operations
    @abc.abstractmethod
    def absolute(self, x, out):
        """
        Absolute value.

        :param x: Input tensor
        :param out: Output tensor, may be input.
        :return:
        """
        raise NotImplementedError()

    def add(self, x, y, out):
        """
        out = x + y

        :param x:
        :param y:
        :param out:
        :return:
        """
        raise NotImplementedError()

    def argmax(self, x, out):
        """
        Argmax on dim 0 of x.

        :param x:
        :param out: Integer tensor
        :return:
        """
        raise NotImplementedError()

    def argmin(self, x, out):
        """
        Argmin on dim 0 of x.

        :param x:
        :param out: Integer tensor
        :return:
        """
        raise NotImplementedError()

    def cos(self, x, out):
        """
        Cosine.

        :param x:
        :param out:
        :return:
        """
        raise NotImplementedError()

    def divide(self, x, y, out):
        """
        out = x/y

        :param x:
        :param y:
        :param out:
        :return:
        """
        raise NotImplementedError()

    def dot(self, x, y, out):
        """
        Generalized dot using NumPy dimension conventions.

        :param x:
        :param y:
        :param out:
        :return:
        """
        raise NotImplementedError()

    def equal(self, x, y, out):
        """
        Numerical equality.

        :param x:
        :param y:
        :param out: Boolean tensor.
        :return:
        """
        raise NotImplementedError()

    def exp(self, x, out):
        """
        out = e^x

        :param x:
        :param out:
        :return:
        """
        raise NotImplementedError()

    def greater(self, x, y, out):
        """
        x > y

        :param x:
        :param y:
        :param out: Boolean tensor.
        :return:
        """
        raise NotImplementedError()

    def greater_equal(self, x, y, out):
        """
        x >= y

        :param x:
        :param y:
        :param out: Boolean tensor.
        :return:
        """
        raise NotImplementedError()

    def less(self, x, y, out):
        """
        x < y

        :param x:
        :param y:
        :param out: Boolean tensor.
        :return:
        """
        raise NotImplementedError()

    def less_equal(self, x, y, out):
        """
        x <= y

        :param x:
        :param y:
        :param out: Boolean tensor.
        :return:
        """
        raise NotImplementedError()

    def log(self, x, out):
        """
        log(x)

        :param x:
        :param out:
        :return:
        """
        raise NotImplementedError()

    def max(self, x, axis, out):
        """
        Maximum x value on axis.

        :param x:
        :param axis: Axis to maximize over.
        :param out:
        :return:
        """
        raise NotImplementedError()

    def maximum(self, x, y, out):
        """
        max(x, y)

        :param x:
        :param y:
        :param out:
        :return:
        """
        raise NotImplementedError()

    def min(self, x, axis, out):
        """
        Minimum x value on axis.

        :param x:
        :param axis: Axis to maximize over.
        :param out:
        :return:
        """
        raise NotImplementedError()

    def minimum(self, x, y, out):
        """
        min(x, y)

        :param x:
        :param y:
        :param out:
        :return:
        """
        raise NotImplementedError()

    def multiply(self, x, y, out):
        """
        x*y

        :param x:
        :param y:
        :param out:
        :return:
        """
        raise NotImplementedError()

    def negative(self, x, out):
        """
        -x

        :param x:
        :param out:
        :return:
        """
        raise NotImplementedError()

    def not_equal(self, x, y, out):
        """
        x != y
        :param x:
        :param y:
        :param out: Boolean tensor.
        :return:
        """
        raise NotImplementedError()

    def reciprocal(self, x, out):
        """
        1/x

        :param x:
        :param out:
        :return:
        """
        raise NotImplementedError()

    def sign(self, x, out):
        """
        signum(x)

        :param x:
        :param out:
        :return:
        """
        raise NotImplementedError()

    def sin(self, x, out):
        """
        sine(x)

        :param x:
        :param out:
        :return:
        """
        raise NotImplementedError()

    def sqrt(self, x, out):
        """
        sqrt(x)

        :param x:
        :param out:
        :return:
        """
        raise NotImplementedError()

    def square(self, x, out):
        """
        x^2

        :param x:
        :param out:
        :return:
        """
        raise NotImplementedError()

    def subtract(self, x, y, out):
        """
        x - y

        :param x:
        :param y:
        :param out:
        :return:
        """
        raise NotImplementedError()

    def sum(self, x, axis, out):
        """
        sum of x over axis

        :param x:
        :param axis:
        :param out:
        :return:
        """
        raise NotImplementedError()

    def tanh(self, x, out):
        """
        tanh(x)

        :param x:
        :param out:
        :return:
        """
        raise NotImplementedError()

    def allreduce(self, x, out):
        """
        MPI allreduce 
        :param x:
        :param out:
        :return: 
        """
        raise NotImplementedError()


class AbstractVisitor(nodes.AbstractVisitor):
    @abc.abstractmethod
    def visit_op(self, op):
        raise NotImplementedError()

    @abc.abstractmethod
    def visit_tensor(self, tensor):
        raise NotImplementedError()

    @abc.abstractmethod
    def visit_allocation(self, allocation):
        raise NotImplementedError()

    @abc.abstractmethod
    def visit_computation(self, computation):
        raise NotImplementedError()

    @abc.abstractmethod
    def visit_RNG(self, rng):
        raise NotImplementedError()

    @abc.abstractmethod
    def visit_rngop(self, rngop, rng):
        raise NotImplementedError()

    @abc.abstractmethod
    def visit_normal(self, normal, loc, scale, rng):
        raise NotImplementedError()

    @abc.abstractmethod
    def visit_uniform(self, uniform, low, high, rng):
        raise NotImplementedError()

    @abc.abstractmethod
    def visit_void(self, void):
        raise NotImplementedError()

    @abc.abstractmethod
    def visit_set_item(self, set_item, tensor, item, val):
        raise NotImplementedError()

    @abc.abstractmethod
    def visit_doall(self, doall, *args):
        raise NotImplementedError()

    @abc.abstractmethod
    def visit_elementwise(self, elementwise):
        raise NotImplementedError()

    @abc.abstractmethod
    def visit_all_reduce(self, all_reduce, x):
        raise NotImplementedError()

    @abc.abstractmethod
    def visit_placheolder(self, placeholder):
        raise NotImplementedError()

    @abc.abstractmethod
    def visit_fill(self, fill, const):
        raise NotImplementedError()

    @abc.abstractmethod
    def visit_constant(self, constant, const):
        raise NotImplementedError()

    @abc.abstractmethod
    def visit_numpy_tensor(self, numpy_tensor, nptensor):
        raise NotImplementedError()

    @abc.abstractmethod
    def visit_broadcast(self, broadcast, x):
        raise NotImplementedError()

    @abc.abstractmethod
    def visit_absolute(self, absolute, x):
        raise NotImplementedError()

    @abc.abstractmethod
    def visit_add(self, add, x, y):
        raise NotImplementedError()

    @abc.abstractmethod
    def visit_argmax(self, argmax, max_axes, x):
        raise NotImplementedError()

    @abc.abstractmethod
    def visit_argmin(self, argmin, min_axes, x):
        raise NotImplementedError()

    @abc.abstractmethod
    def visit_cos(self, cos, x):
        raise NotImplementedError()

    @abc.abstractmethod
    def visit_divide(self, divide, x, y):
        raise NotImplementedError()

    @abc.abstractmethod
    def visit_dot(self, dot, reduction_axes, out_axes, x, y):
        raise NotImplementedError()

    @abc.abstractmethod
    def visit_elementwise_boolean(self, elementwise_boolean):
        raise NotImplementedError()

    @abc.abstractmethod
    def visit_equal(self, equal, x, y):
        raise NotImplementedError()

    @abc.abstractmethod
    def visit_not_equal(self, not_equal, x, y):
        raise NotImplementedError()

    @abc.abstractmethod
    def visit_greater(self, greater, x, y):
        raise NotImplementedError()

    @abc.abstractmethod
    def visit_less(self, less, x, y):
        raise NotImplementedError()

    @abc.abstractmethod
    def visit_greater_equal(self, greater_equal, x, y):
        raise NotImplementedError()

    @abc.abstractmethod
    def visit_less_equal(self, less_equal, x, y):
        raise NotImplementedError()

    @abc.abstractmethod
    def visit_softmax(self, softmax, x, sx):
        raise NotImplementedError()

    @abc.abstractmethod
    def visit_sum(self, sum, reduction_axes, x):
        raise NotImplementedError()

    @abc.abstractmethod
    def visit_variable(self, variable):
        raise NotImplementedError()

    @abc.abstractmethod
    def visit_temporary(self, temporary):
        raise NotImplementedError()

    @abc.abstractmethod
    def visit_exp(self, exp, x):
        raise NotImplementedError()

    @abc.abstractmethod
    def visit_log(self, log, x):
        raise NotImplementedError()

    @abc.abstractmethod
    def visit_safelog(self, safelog, x):
        raise NotImplementedError()

    @abc.abstractmethod
    def visit_max(self, max, x, y):
        raise NotImplementedError()

    @abc.abstractmethod
    def visit_maximum(self, maximum, x, y):
        raise NotImplementedError()

    @abc.abstractmethod
    def visit_min(self, min, x, y):
        raise NotImplementedError()

    @abc.abstractmethod
    def visit_minimum(self, minimum, x, y):
        raise NotImplementedError()

    @abc.abstractmethod
    def visit_multiply(self, multiply, x, y):
        raise NotImplementedError()

    @abc.abstractmethod
    def visit_negative(self, negative, x):
        raise NotImplementedError()

    @abc.abstractmethod
    def visit_power(self, power, x, y):
        raise NotImplementedError()

    @abc.abstractmethod
    def visit_reciprocal(self, reciprocal, x):
        raise NotImplementedError()

    @abc.abstractmethod
    def visit_reduction(self, reduction, x):
        raise NotImplementedError()

    @abc.abstractmethod
    def visit_sgn(self, sgn, x):
        raise NotImplementedError()

    @abc.abstractmethod
    def visit_sig(self, sig, x):
        raise NotImplementedError()

    @abc.abstractmethod
    def visit_sin(self, sin, x):
        raise NotImplementedError()

    @abc.abstractmethod
    def visit_sqrt(self, sqrt, x):
        raise NotImplementedError()

    @abc.abstractmethod
    def visit_square(self, square, x):
        raise NotImplementedError()

    @abc.abstractmethod
    def visit_subtract(self, subtract, x, y):
        raise NotImplementedError()

    @abc.abstractmethod
    def visit_tanh(self, tanh, x):
        raise NotImplementedError()


class Visitor(nodes.Visitor):
    def visit_op(self, op):
        return self.visit_node(op)

    def visit_tensor(self, tensor):
        return self.visit_op(tensor)

    def visit_allocation(self, allocation):
        return self.visit_tensor(allocation)

    def visit_computation(self, computation):
        return self.visit_tensor(computation)

    def visit_RNG(self, rng):
        return self.visit_allocation(rng)

    def visit_rngop(self, rngop, rng):
        return self.visit_computation(rngop)

    def visit_normal(self, normal, loc, scale, rng):
        return self.visit_rngop(normal, rng)

    def visit_uniform(self, uniform, low, high, rng):
        return self.visit_rngop(uniform, rng)

    def visit_void(self, void):
        return self.visit_computation(void)

    def visit_set_item(self, set_item, tensor, item, val):
        return self.visit_void(set_item)

    def visit_doall(self, doall, *args):
        return self.visit_void(doall)

    def visit_elementwise(self, elementwise):
        return self.visit_computation(elementwise)

    def visit_all_reduce(self, all_reduce, x):
        return self.visit_elemenwise(all_reduce)

    def visit_placeholder(self, placeholder):
        return self.visit_allocation(placeholder)

    def visit_fill(self, fill, const):
        return self.visit_void(fill)

    def visit_constant(self, constant, const):
        return self.visit_allocation(constant)

    def visit_numpy_tensor(self, numpy_tensor, nptensor):
        return self.visit_allocation(numpy_tensor)

    def visit_broadcast(self, broadcast, x):
        return self.visit_tensor(broadcast)

    def visit_absolute(self, absolute, x):
        return self.visit_elementwise(absolute)

    def visit_add(self, add, x, y):
        return self.visit_elementwise(add)

    def visit_argmax(self, argmax, max_axes, x):
        return self.visit_elementwise(argmax)

    def visit_argmin(self, argmin, min_axes, x):
        return self.visit_elementwise(argmin)

    def visit_cos(self, cos, x):
        return self.visit_elementwise(cos)

    def visit_divide(self, divide, x, y):
        return self.visit_elementwise(divide)

    def visit_dot(self, dot, reduction_axes, out_axes, x, y):
        return self.visit_elementwise(dot)

    def visit_elementwise_boolean(self, elementwise_boolean):
        return self.visit_elementwise(elementwise_boolean)

    def visit_equal(self, equal, x, y):
        return self.visit_elementwise_boolean(equal)

    def visit_not_equal(self, not_equal, x, y):
        return self.visit_elementwise_boolean(not_equal)

    def visit_greater(self, greater, x, y):
        return self.visit_elementwise_boolean(greater)

    def visit_less(self, less, x, y):
        return self.visit_elementwise_boolean(less)

    def visit_greater_equal(self, greater_equal, x, y):
        return self.visit_elementwise_boolean(greater_equal)

    def visit_less_equal(self, less_equal, x, y):
        return self.visit_elementwise_boolean(less_equal)

    def visit_reduction(self, reduction, x):
        return self.visit_computation(reduction)

    def visit_softmax(self, softmax, x, sx):
        return self.visit_computation(softmax)

    def visit_sum(self, sum, reduction_axes, x):
        return self.visit_reduction(sum)

    def visit_variable(self, variable):
        return self.visit_allocation(variable)

    def visit_temporary(self, temporary):
        return self.visit_allocation(temporary)

    def visit_exp(self, exp, x):
        return self.visit_elementwise(exp)

    def visit_log(self, log, x):
        return self.visit_elementwise(log)

    def visit_safelog(self, safelog, x):
        return self.visit_log(safelog, x)

    def visit_max(self, max, x, y):
        return self.visit_reduction(max)

    def visit_maximum(self, maximum, x, y):
        return self.visit_elementwise(maximum)

    def visit_min(self, min, x, y):
        return self.visit_reduction(min)

    def visit_minimum(self, minimum, x, y):
        return self.visit_elementwise(minimum)

    def visit_multiply(self, multiply, x, y):
        return self.visit_elementwise(multiply)

    def visit_negative(self, negative, x):
        return self.visit_elementwise(negative)

    def visit_power(self, power, x, y):
        return self.visit_elementwise(power)

    def visit_reciprocal(self, reciprocal, x):
        return self.visit_elementwise(reciprocal)

    def visit_sgn(self, sgn, x):
        return self.visit_elementwise(sgn)

    def visit_sig(self, sig, x):
        return self.visit_elementwise(sig)

    def visit_sin(self, sin, x):
        return self.visit_elementwise(sin)

    def visit_sqrt(self, sqrt, x):
        return self.visit_elementwise(sqrt)

    def visit_square(self, square, x):
        return self.visit_elementwise(square)

    def visit_subtract(self, subtract, x, y):
        return self.visit_elementwise(subtract)

    def visit_tanh(self, tanh, x):
        return self.visit_elementwise(tanh)


class SimplePrune(Visitor):
    def __init__(self, results):
        self.results = results
        self.reps = []

    def init(self):
        self.reps = []

    def add_rep(self, op, replacement):
        # Can't replace op if its being returned
        if op not in self.results:
            self.reps.append((op, replacement))

    def visit_negative(self, negative, x):
        if isinstance(x, Constant):
            self.add_rep(negative, Constant(-x.const))

    def visit_multiply(self, multiply, x, y):
        rep = None
        if isinstance(x, Constant):
            if x.const == 0:
                rep = x
            elif x.const == 1:
                rep = y
            elif x.const == -1:
                rep = negative(y)
        elif isinstance(y, Constant):
            if y.const == 0:
                rep = y
            elif y.const == 1:
                rep = x
            elif y.const == -1:
                rep = negative(x)
        if rep is not None:
            self.add_rep(multiply, rep)

    def visit_add(self, add, x, y):
        rep = None
        if isinstance(x, Constant):
            if x.const == 0:
                rep = y
        elif isinstance(y, Constant):
            if y.const == 0:
                rep = x
        if rep is not None:
            self.add_rep(add, rep)

    def visit_sum(self, sum, reduction_axes, x):
        if isinstance(x, Constant):
            val = x.const * reduction_axes.size
            self.add_rep(sum, Constant(val))

    def visit_log(self, log, x):
        if isinstance(x, softmax):
            x, = x.args
        if isinstance(x, divide):
            num, denom = x.args
            if isinstance(num, exp):
                exp_x, = num.args
                self.add_rep(log, exp_x - type(log)(denom))
        elif isinstance(x, exp):
            exp_x, = x.args
            self.add_rep(log, exp_x)

    def do_replacements(self):
        for old, rep in self.reps:
            old_users = set(old.users)
            for user in old_users:
                user.replace_arg(old, rep)
        return len(self.reps) > 0


class Op(nodes.Node):
    """Any operation that can be in an AST"""

    def __init__(self, initializers=None, **kwds):
        super(Op, self).__init__(**kwds)
        self._adjoints = None
        self.initializers = initializers or []
        ops = get_current_ops()
        if ops is not None:
            ops.append(self)

    def parameters(self):
        """Return all parameters used in computing this node"""
        params = []
        visited = set()
        unvisited = [self]

        while unvisited:
            node = unvisited.pop()
            visited.add(node)
            if isinstance(node, Variable):
                params.append(node)
            unvisited.extend(node.args)

        return set(params)

    def visit(self, visitor, **kargs):
        return visitor.visit_op(self, **kargs)

    @staticmethod
    def get_ordered_ops(op, ordered_ops):
        """
        Get dependent ops ordered for autodiff.
        """
        nodes.Node.visit_input_closure([op], lambda o: ordered_ops.append(o))

    def adjoints(self):
        if self._adjoints is not None:
            return self._adjoints

        if len(self.axes.value) == 0:
            initial_adjoint = Constant(1)
        else:
            initial_adjoint = placeholder(axes=self.axes)
        self.initial_adjoint = initial_adjoint

        self._adjoints = dict()
        ordered_ops = []
        Op.get_ordered_ops(self, ordered_ops)
        self._adjoints[self] = self.initial_adjoint
        for o in list(reversed(ordered_ops)):
            if o in self._adjoints:
                scale = o.scale
                adjoint = self._adjoints[o]
                if scale is not None:
                    adjoint = adjoint * scale
                o.generate_adjoints(self._adjoints, adjoint, *o.args)
        return self._adjoints

    @staticmethod
    def ordered_ops(results):
        ordered_ops = []
        nodes.Node.visit_input_closure(results, lambda o: ordered_ops.append(o))
        return ordered_ops

    @staticmethod
    def analyze_liveness(results, ordered_ops):
        liveness = [set() for _ in ordered_ops]
        i = len(liveness) - 1
        for result in results:
            liveness[i].add(result)
        while i > 0:
            op = ordered_ops[i]
            prealive = liveness[i - 1]
            alive = set(liveness[i])
            if isinstance(op, Tensor):
                alive.discard(op)
                for arg in op.args:
                    alive.add(arg)
                prealive |= alive
            i = i - 1
        return liveness

    def as_node(self, x):
        return Op.as_op(x)

    @staticmethod
    def as_op(x):
        if isinstance(x, Tensor):
            return x

        return Constant(x)

    @property
    def ops(self):
        return []

    @staticmethod
    def simple_prune(results):
        pruner = SimplePrune(results)

        has_work = True
        while has_work:
            pruner.init()
            for op in Op.ordered_ops(results):
                op.visit(pruner)
            has_work = pruner.do_replacements()

    def evaluate(self, evaluator, *args):
        """Process op"""
        pass

    def sync(self, evaluator):
        """Make sure evaluator has local changes"""
        pass

    def __str__(self):
        return '<{cl}:{id}>'.format(cl=self.__class__.__name__, id=id(self))


class TensorAxesInfo(object):
    """Information about a use of a tensor with axes"""

    def __init__(self, axes, alloc=None, read_only=False, tags=(), dtype=np.float32, **kargs):
        super(TensorAxesInfo, self).__init__(**kargs)
        axes = Axes(*axes)
        self.axes = axes
        self.views = weakref.WeakValueDictionary()
        self.alloc = alloc
        self.buffer = None
        self.read_only = read_only
        self.dtype = np.dtype(dtype)
        self.tags = set(tags)
        self.__tensor_description = None
        self.initializer = None
        self.initialized = False

    @property
    def tensor_description(self):
        if self.__tensor_description is None:
            self.__tensor_description = TensorDescription(axes=self.axes, dtype=self.dtype)
        return self.__tensor_description

    @property
    def shapes(self):
        return self.tensor_description.shape

    @property
    def value(self):
        return self.tensor_description.value

    def set_tensor(self, evaluator, tensor):
        self.tensor_description.value = tensor
        self.update_views(evaluator, True)

    def update_views(self, evaluator, force):
        for view in list(self.views.values()):
            if view.tensor_description is self.tensor_description:
                continue
            view.update_tensor(evaluator, force)

    def allocate(self, evaluator):
        if self.tensor_description.value is None:
            if self.alloc is not None:
                tensor = self.alloc(evaluator, self.tensor_description)
            else:
                tensor = evaluator.empty(self.tensor_description)
            self.set_tensor(evaluator, tensor)
        else:
            self.update_views(evaluator, False)

    def get_or_default(self, axes, default_function):
        if axes in self.views:
            return self.views[axes]
        result = default_function()
        self.views[axes] = result
        return result

    def reaxe(self, reaxe):
        return self.get_or_default(reaxe,
                                   lambda: TensorReaxeViewInfo(
                                       tensor_axes_info=self,
                                       reaxes=reaxe,
                                       idx=len(self.views)))

    def dot_reaxe_left(self, red_axis_ids):
        return self.get_or_default(red_axis_ids,
                                   lambda: DotLeftViewInfo(
                                       tensor_axes_info=self,
                                       red_axis_ids=red_axis_ids,
                                       idx=len(self.views)))

    def dot_reaxe_right(self, red_axis_ids):
        return self.get_or_default(red_axis_ids,
                                   lambda: DotRightViewInfo(
                                       tensor_axes_info=self,
                                       red_axis_ids=red_axis_ids,
                                       idx=len(self.views)))


class TensorViewInfo(object):
    """The use of a view of a tensor with axes"""

    def __init__(self, tensor_axes_info, idx, **kargs):
        super(TensorViewInfo, self).__init__(**kargs)
        self.tensor_axes_info = tensor_axes_info
        self.idx = idx

    def allocate(self, evaluator):
        if self.tensor_description.value is None:
            tensor = evaluator.empty(self.tensor_description)
            self.tensor_description.value = tensor

    @property
    def value(self):
        return self.tensor_description.value

    def update_tensor(self, evaluator, force):
        tensor_description = self.tensor_description
        if force or tensor_description.value is None:
            tensor_description.value = evaluator.tensor_view(tensor_description)


class TensorReaxeViewInfo(TensorViewInfo):
    """The use of a reaxe view of a tensor with axes"""

    def __init__(self, reaxes, **kargs):
        super(TensorReaxeViewInfo, self).__init__(**kargs)
        self.reaxes = Axes(*reaxes)
        self.__tensor_description = None

    @property
    def tensor_description(self):
        if self.__tensor_description is None:
            self.__tensor_description = self.tensor_axes_info.tensor_description.reaxe(self.reaxes)
        return self.__tensor_description


class DotLeftViewInfo(TensorViewInfo):
    def __init__(self, red_axis_ids, **kargs):
        super(DotLeftViewInfo, self).__init__(**kargs)
        self.red_axis_ids = red_axis_ids
        self.__tensor_description = None

    @property
    def tensor_description(self):
        if self.__tensor_description is None:
            self.__tensor_description = self.tensor_axes_info. \
                tensor_description.dot_reaxe_left(self.red_axis_ids)
        return self.__tensor_description


class DotRightViewInfo(TensorViewInfo):
    def __init__(self, red_axis_ids, **kargs):
        super(DotRightViewInfo, self).__init__(**kargs)
        self.red_axis_ids = red_axis_ids
        self.__tensor_description = None

    @property
    def tensor_description(self):
        if self.__tensor_description is None:
            self.__tensor_description = self.tensor_axes_info. \
                tensor_description.dot_reaxe_right(self.red_axis_ids)
        return self.__tensor_description


class AxesComp(object):
    """A Computation for computing axes"""

    def __init__(self, axes=None, **kargs):
        super(AxesComp, self).__init__(**kargs)
        self.__axes__ = axes

    @staticmethod
    def as_axes(axes, **kargs):
        if isinstance(axes, AxesComp):
            return axes
        elif axes is None:
            return None
        else:
            return LiteralAxesComp(axes=Axes(*axes), **kargs)

    @property
    def value(self):
        if self.__axes__ is None:
            self.__axes__ = self.resolve()
        return self.__axes__

    def resolve(self):
        raise NotImplementedError()

    def __add__(self, x):
        return AxesAppendComp(self, AxesComp.as_axes(x))

    def __radd__(self, x):
        return AxesAppendComp(AxesComp.as_axes(x), self)

    def __sub__(self, x):
        return AxesSubComp(self, AxesComp.as_axes(x))

    def __rsub__(self, x):
        return AxesSubComp(AxesComp.as_axes(x), self)

    def __mul__(self, x):
        return AxesIntersectComp(self, AxesComp.as_axes(x))

    def __rmul__(self, x):
        return AxesIntersectComp(AxesComp.as_axes(x), self)


def sample_axes(x, **kargs):
    return AxesSubComp(AxesComp.as_axes(x, **kargs), get_batch_axes())


def tensor_sample_axes(x, **kargs):
    return sample_axes(x.axes, **kargs)


def tensor_batch_axes(x, **kargs):
    return batch_axes(x.axes, **kargs)


def batch_axes(x, **kargs):
    return AxesIntersectComp(AxesComp.as_axes(x, **kargs), get_batch_axes())


# This one should also work, but there are some bugs in axes/dot
def linear_map_axesa(in_axes, out_axes):
    return AxesSubComp(AxesAppendComp(in_axes, out_axes),
                       AxesIntersectComp(in_axes, out_axes))


def linear_map_axes(in_axes, out_axes):
    return AxesSubComp(AxesAppendComp(out_axes, in_axes),
                       AxesIntersectComp(in_axes, out_axes))


class LiteralAxesComp(AxesComp):
    """Actual axes are provided"""

    def __init__(self, **kargs):
        super(LiteralAxesComp, self).__init__(**kargs)


class ValueAxesComp(AxesComp):
    """Determine axes from value computed by x"""

    def __init__(self, x, **kargs):
        super(ValueAxesComp, self).__init__(**kargs)
        self.x = x

    def resolve(self):
        return self.x.axes.value


class AxesSubComp(AxesComp):
    """Result will be removal of axes in y from those in x"""

    def __init__(self, x, y, **kargs):
        super(AxesSubComp, self).__init__(**kargs)
        self.x = AxesComp.as_axes(x)
        self.y = AxesComp.as_axes(y)

    def resolve(self):
        x_axes = self.x.value
        y_axes = self.y.value
        return AxisIDTuple.sub(x_axes, y_axes).as_axes()


class AxesIntersectComp(AxesComp):
    def __init__(self, x, y, **kargs):
        super(AxesIntersectComp, self).__init__(**kargs)
        self.x = AxesComp.as_axes(x)
        self.y = AxesComp.as_axes(y)

    def resolve(self):
        x_axes = self.x.value
        y_axes = self.y.value
        return AxisIDTuple.intersect(x_axes, y_axes).as_axes()


class AxesAppendComp(AxesComp):
    def __init__(self, x, y, **kargs):
        super(AxesAppendComp, self).__init__(**kargs)
        self.x = AxesComp.as_axes(x)
        self.y = AxesComp.as_axes(y)

    def resolve(self):
        x_axes = self.x.value
        y_axes = self.y.value
        return AxisIDTuple.append(x_axes, y_axes).as_axes()


class Tensor(Op):
    def __init__(self, dtype=None, axes=None, scale=None, **kwds):
        super(Tensor, self).__init__(**kwds)
        if dtype is None:
            dtype = np.dtype(np.float32)
        self.dtype = dtype
        if axes is None:
            axes = ValueAxesComp(self)
        else:
            axes = AxesComp.as_axes(axes)
        self.__axes = axes
        self.__tensor_axes_info = None
        self.__call_info = None

        # Derivative will be scaled by this
        self.scale = scale

    def visit(self, visitor, **kargs):
        return visitor.visit_tensor(self, **kargs)

    @property
    def output(self):
        return self

    @property
    def axes(self):
        return self.__axes

    def generate_add_delta(self, adjoints, delta):
        delta_axes = delta.axes.value
        self_axes = self.axes.value
        reduction_axes = AxisIDTuple.sub(delta_axes, self_axes).as_axes()
        if reduction_axes:
            delta = sum(delta, reduction_axes=reduction_axes)

        if self not in adjoints:
            adjoints[self] = delta
        else:
            adjoints[self] = delta + adjoints[self]

    # Magic methods for builtin operations we want to use for creating nodes
    def __neg__(self):
        return negative(self)

    def __pos__(self):
        return self

    def __abs__(self):
        return absolute(self)

    def __add__(self, val):
        return add(self, val)

    def __radd__(self, val):
        return add(val, self)

    def __sub__(self, val):
        return subtract(self, val)

    def __rsub__(self, val):
        return subtract(val, self)

    def __mul__(self, val):
        return multiply(self, val)

    def __rmul__(self, val):
        return multiply(val, self)

    def __truediv__(self, val):
        return divide(self, val)

    def __rdiv__(self, val):
        return divide(val, self)

    def __pow__(self, val):
        return power(self, val)

    def __rpow__(self, val):
        return power(val, self)

    # Python always uses eq for comparing keys, so if we override __eq__ we
    # cannot have sets of tensors, or using them as dictionary keys.  So,
    # we must use Equal explicitly in transfrom.  defmod and define __eq__
    # if it can ensure that its nodes do not need to be used as keys.
    # def __eq__(self, val):
    #    return equal(self, val)

    # def __ne__(self, val):
    #    return not_equal(self, val)

    def __lt__(self, val):
        return less(self, val)

    def __gt__(self, val):
        return greater(self, val)

    def __le__(self, val):
        return less_equal(self, val)

    def __ge__(self, val):
        return greater_equal(self, val)

    # Only works when capturing ops
    def __setitem__(self, key, val):
        return SetItem(self, key, val)

    # Only works when capturing ops
    def __iadd__(self, val):
        return SetItem(self, slice(None, None, None), self + val)

    # Only works when capturing ops
    def __isub__(self, val):
        return SetItem(self, slice(None, None, None), self - val)

    # Only works when capturing ops
    def __imul__(self, val):
        return SetItem(self, slice(None, None, None), self * val)

    # Only works when capturing ops
    def __idiv__(self, val):
        return SetItem(self, slice(None, None, None), self / val)

    def __axes__(self):
        return self.axes

    @property
    def value(self):
        return self.tensor_axes_info.tensor_description.value

    @property
    def tensor_axes_info(self):
        if self.__tensor_axes_info is None:
            self.__tensor_axes_info = self.compute_tensor_axes_info()
        return self.__tensor_axes_info

    def compute_tensor_axes_info(self):
        dtype = np.float32
        if self.dtype is not None:
            dtype = self.dtype
        return TensorAxesInfo(self.axes.value, dtype=dtype, tags=self.tags)

    @property
    def call_info(self):
        if self.__call_info is None:
            self.__call_info = self.compute_call_info()
        return self.__call_info

    def compute_call_info(self):
        return [self.reaxe(self.axes.value)]

    def evaluate_call_info(self, evaluator, *args):
        call_args = [arg.value for arg in args]
        self.evaluate(evaluator, *call_args)

    @property
    def resolved_axes(self):
        return self.tensor_axes_info.axes

    def reaxe(self, reaxe):
        return self.tensor_axes_info.reaxe(reaxe)

    def dot_reaxe_left(self, red_axis_ids):
        return self.tensor_axes_info.dot_reaxe_left(red_axis_ids)

    def dot_reaxe_right(self, red_axis_ids):
        return self.tensor_axes_info.dot_reaxe_right(red_axis_ids)

    # Required for parameter initializers
    @property
    def shape(self):
        return self.__axes__()

    def mean(self, out_axes=(), **kargs):
        return mean(self, out_axes=out_axes, **kargs)


class Broadcast(Tensor):
    """
    Used to add additional axes for a returned derivative.

    """

    def __init__(self, x, **kargs):
        super(Broadcast, self).__init__(args=(x,), **kargs)

    def compute_tensor_axes_info(self):
        x, = self.args
        return x.tensor_axes_info

    def visit(self, visitor):
        x, = self.args
        return visitor.visit_broadcast(self, x)


class AllocationOp(Tensor):
    def __init__(self, init=None, initial_value=None, initializers=[], **kargs):
        super(AllocationOp, self).__init__(**kargs)
        if init is not None:
            with captured_ops(self.initializers):
                init.fill(self)
        elif callable(initial_value):
            self.initializers.append(assign(self, initial_value()))
        elif initial_value is not None:
            self.initializers.append(assign(self, initial_value))

    def visit(self, visitor):
        return visitor.visit_allocation(self)


class ComputationOp(Tensor):
    """
    An TensorOp is the result of some sort of operation.
    """

    def __init__(self, out=None, dtype=np.float32, batch_axes=None, **kargs):
        super(ComputationOp, self).__init__(**kargs)
        self.dtype = dtype
        self.defs = {self}

        for arg in self.args:
            arg.users.add(self)

        if batch_axes is None:
            batch_axes = get_batch_axes()

        self.batch_axes = AxesComp.as_axes(batch_axes)

    @property
    def graph_label(self):
        return self.__class__.__name__ + '[' + self.name + ']'

    def visit(self, visitor):
        return visitor.visit_computation(self)


class RNG(AllocationOp):
    def __init__(self, seed=None, **kargs):
        super(RNG, self).__init__(args=(), **kargs)
        self.seed = seed

    def visit(self, visitor):
        return visitor.visit_RNG(self)

    def compute_tensor_axes_info(self):
        tensor_axes_info = super(RNG, self).compute_tensor_axes_info()
        tensor_axes_info.alloc = lambda evaluator, tensor_description: evaluator.rng(
            seed=self.seed)
        return tensor_axes_info

    @property
    def axes(self):
        return AxesComp.as_axes(())

    def uniform(self, low=0.0, high=1.0, size=None, **kargs):
        return Uniform(rng=self, low=low, high=high, size=size, **kargs)

    def normal(self, loc, scale, size, **kargs):
        return Normal(rng=self, loc=loc, scale=scale, size=size, **kargs)


class RNGOp(AllocationOp):
    def __init__(self, rng, axes, **kargs):
        self.__axes = axes
        super(RNGOp, self).__init__(args=(rng,), **kargs)

    @property
    def axes(self):
        return self.__axes

    def visit(self, visitor):
        return visitor.visit_rngop(self, *self.args)

    def compute_call_info(self):
        rng, = self.args
        return [rng.reaxe(rng.axes.value)]


class Normal(RNGOp):
    def __init__(self, loc=0.0, scale=1.0, size=None, **kargs):
        super(Normal, self).__init__(axes=size, **kargs)
        self.loc = loc
        self.scale = scale

        def allocator(transformer, tensor_description):
            rng, = self.call_info
            return transformer.rng_normal_tensor(rng.value, tensor_description, loc, scale)

        self.tensor_axes_info.alloc = allocator

    def visit(self, visitor):
        return visitor.visit_uniform(self, self.loc, self.scale, *self.args)


class Uniform(RNGOp):
    def __init__(self, low=0.0, high=1.0, size=None, **kargs):
        super(Uniform, self).__init__(axes=size, **kargs)
        self.low = low
        self.high = high

        def allocator(transformer, tensor_description):
            rng, = self.call_info
            return transformer.rng_uniform_tensor(rng.value, tensor_description, low, high)

        self.tensor_axes_info.alloc = allocator

    def visit(self, visitor):
        return visitor.visit_uniform(self, self.low, self.high, *self.args)


class VoidOp(ComputationOp):
    def __init__(self, **kargs):
        super(VoidOp, self).__init__(**kargs)
        self.__axes = AxesComp.as_axes(())

    def visit(self, visitor):
        return visitor.visit_void(self)

    @property
    def axes(self):
        return self.__axes

    def compute_call_info(self):
        # No out
        return []


# TODO Optimize X o= X
def assign(lvalue, rvalue):
    return SetItem(lvalue, slice(None, None, None), rvalue)


class SetItem(VoidOp):
    def __init__(self, tensor, item, val, **kargs):
        super(SetItem, self).__init__(args=(tensor, val), out=tensor, **kargs)
        self.item = item

    def visit(self, visitor):
        tensor, val = self.args
        return visitor.visit_set_item(self, tensor, self.item, val)

    def compute_call_info(self):
        tensor, val = self.args
        call_info = super(SetItem, self).compute_call_info()
        call_info.append(tensor.reaxe(tensor.axes.value))
        call_info.append(val.reaxe(tensor.axes.value))
        return call_info

    def evaluate(self, evaluator, tensor, val):
        evaluator.set_item(tensor, self.item, val)


class doall(VoidOp):
    def __init__(self, all, **kargs):
        super(doall, self).__init__(args=all, out=all[-1], **kargs)

    def visit(self, visitor):
        return visitor.visit_doall(self, *self.args)


class ElementWise(ComputationOp):
    def __init__(self, **kargs):
        super(ElementWise, self).__init__(**kargs)

    def visit(self, visitor):
        return visitor.visit_elementwise(self)

    @property
    def axes(self):
        inputs = self.args
        result = self.args[0].axes
        for input in inputs[1:]:
            result = AxesAppendComp(result, input.axes)
        return result

    def compute_call_info(self):
        ci = super(ElementWise, self).compute_call_info()
        for arg in self.args:
            ci.append(arg.reaxe(self.axes.value))
        return ci


class AllReduce(ElementWise):
    def __init__(self, x, **kargs):
        super(AllReduce, self).__init__(args=(x,), **kargs)

    def visit(self, visitor):
        return visitor.visit_all_reduce(self, *self.args)

    def evaluate(self, evaluator, out, x):
<<<<<<< HEAD
        return evaluator.allreduce(x,out)
=======
        x_val = x  # read data from GPU to CPU -- expensive!
        recv_buffer = np.zeros(shape=x.shape, dtype=x.dtype)
        comm.Allreduce(x_val, recv_buffer, op=MPI.SUM)
        # Normalize the results to the number of MPI threads
        recv_buffer = recv_buffer / comm.Get_size()
        out[:] = recv_buffer
>>>>>>> 9a9fa762


class placeholder(AllocationOp):
    """
    Can be set externally.
    """

    def __init__(self, **kargs):
        super(placeholder, self).__init__(**kargs)
        self.__axes = ValueAxesComp(self)
        self.tensor_axes_info.read_only = True

    def __axes__(self):
        return self.__axes

    def visit(self, visitor):
        return visitor.visit_placeholder(self)

    def generate_adjoints(self, tape, delta):
        pass

    @property
    def value(self):
        return get_current_environment()[self]

    @value.setter
    def value(self, value):
        get_current_environment()[self] = value

    def sync(self, evaluator):
        value = self.value
        if isinstance(value, numbers.Real):
            evaluator.fill(self.tensor_axes_info.tensor_description.value, value)
        else:
            evaluator.set_value(self, value)


class Fill(VoidOp):
    def __init__(self, tensor, const, **kargs):
        super(Fill, self).__init__(args=(tensor,), **kargs)
        self.const = const

    def visit(self, visitor):
        return visitor.visit_fill(self, self.const)

    def compute_call_info(self):
        tensor, = self.args
        call_info = super(Fill, self).compute_call_info()
        call_info.append(tensor.reaxe(tensor.axes.value))
        return call_info

    def evaluate(self, evaluator, tensor):
        evaluator.fill(tensor, self.const)


class Constant(AllocationOp):
    """
    A scalar constant that appears in a graph.
    """

    def __init__(self, const, **kargs):
        self.const = const
        super(Constant, self).__init__(axes=(), dtype=np.dtype(np.float32), **kargs)
        self.initializers.append(Fill(self, const))

    def visit(self, visitor):
        return visitor.visit_constant(self, self.const)

    def generate_adjoints(self, adjoints, delta):
        pass

    @property
    def graph_label(self):
        shapes = self.tensor_axes_info.shapes
        if not shapes or max(shapes) <= 2:
            return str(self.const)
        if self.name == self.id:
            return 'Constant'
        return self.name

    @property
    def axes(self):
        return AxesComp.as_axes((()))

    def __str__(self):
        return '<{cl} ({const})>'.format(cl=self.__class__.__name__, const=self.const)


class NumPyTensor(AllocationOp):
    """
    A NumPy tensor with attached axes information
    """

    def __init__(self, nptensor, **kargs):
        self.nptensor = nptensor
        super(NumPyTensor, self).__init__(dtype=nptensor.dtype, **kargs)

        def allocator(transformer, tensor_description):
            out, = self.call_info
            return transformer.nparray(tensor_description, nptensor)

        self.tensor_axes_info.alloc = allocator

    @property
    def graph_label(self):
        return str(self.nptensor.shape)

    def visit(self, visitor):
        return visitor.visit_numpy_tensor(self, self.nptensor)

    def generate_adjoints(self, adjoints, delta):
        pass

    def __str__(self):
        return '<{cl} ({const})>'.format(cl=self.__class__.__name__, const=self.nptensor)


class absolute(ElementWise):
    def __init__(self, x, **kargs):
        super(absolute, self).__init__(args=(x,), **kargs)

    def visit(self, visitor):
        return visitor.visit_absolute(self, *self.args)

    def evaluate(self, evaluator, out, x):
        evaluator.absolute(x, out)

    def generate_adjoints(self, adjoints, delta, x):
        x.generate_add_delta(adjoints, sig(x) * delta)


class add(ElementWise):
    def __init__(self, x, y, **kargs):
        super(add, self).__init__(args=(x, y), **kargs)

    def visit(self, visitor):
        return visitor.visit_add(self, *self.args)

    def evaluate(self, evaluator, out, x, y):
        evaluator.add(x, y, out)

    def generate_adjoints(self, adjoints, delta, x, y):
        x.generate_add_delta(adjoints, delta)
        y.generate_add_delta(adjoints, delta)


class argmax(ComputationOp):
    def __init__(self, x, max_axes=None, **kargs):
        if max_axes is None:
            max_axes = tensor_sample_axes(x)
        self.max_axes = AxesComp.as_axes(max_axes)
        super(argmax, self).__init__(args=(x,), dtype=np.int64, **kargs)

    def visit(self, visitor):
        return visitor.visit_argmax(self, self.max_axes, *self.args)

    def compute_call_info(self):
        x, = self.args
        return [self.reaxe([self.axes.value]), x.reaxe([self.max_axes.value, self.axes.value])]

    def evaluate(self, evaluator, out, x):
        evaluator.argmax(x, out)

    @property
    def axes(self):
        x, = self.args
        return AxesSubComp(x.axes, self.max_axes)


class argmin(ComputationOp):
    def __init__(self, x, min_axes=None, **kargs):
        if min_axes is None:
            min_axes = tensor_sample_axes
        self.min_axes = AxesComp.as_axes(min_axes)
        super(argmin, self).__init__(args=(x,), dtype=np.int64, **kargs)

    def visit(self, visitor):
        return visitor.visit_argmin(self, self.min_axes, *self.args)

    def compute_call_info(self):
        x, = self.args
        return [self.reaxe([self.axes.value]), x.reaxe([self.min_axes.value, self.axes.value])]

    def evaluate(self, evaluator, out, x):
        evaluator.argmin(x, out)

    @property
    def axes(self):
        x, = self.args
        return AxesSubComp(x.axes, self.min_axes)


class cos(ElementWise):
    def __init__(self, x, **kargs):
        super(cos, self).__init__(args=(x,), **kargs)

    def visit(self, visitor):
        return visitor.visit_cos(self, *self.args)

    def generate_adjoints(self, adjoints, delta, x):
        x.generate_add_delta(adjoints, delta * sin(x))

    def evaluate(self, evaluator, out, x):
        evaluator.cos(x, out)


class divide(ElementWise):
    def __init__(self, x, y, **kargs):
        super(divide, self).__init__(args=(x, y), **kargs)

    def visit(self, visitor):
        return visitor.visit_divide(self, *self.args)

    def evaluate(self, evaluator, out, x, y):
        evaluator.divide(x, y, out)

    def generate_adjoints(self, adjoints, delta, x, y):
        x.generate_add_delta(adjoints, delta * self / x)
        y.generate_add_delta(adjoints, -delta * self / y)


class dot(ComputationOp):
    def __init__(self, x, y, reduction_axes=None, out_axes=None, **kargs):
        self.out_axes = AxesComp.as_axes(out_axes)
        if reduction_axes is None:
            self.reduction_axes = AxesIntersectComp(x.axes, y.axes)
        else:
            self.reduction_axes = AxesComp.as_axes(reduction_axes)

        if out_axes is not None:
            self.reduction_axes = AxesSubComp(self.reduction_axes, self.out_axes)

        self.multiply = False

        super(dot, self).__init__(args=(x, y), **kargs)

    def visit(self, visitor):
        return visitor.visit_dot(self, self.reduction_axes, self.out_axes, *self.args)

    def compute_call_info(self):
        x, y = self.args
        red_axis_ids = self.reduction_axes.value.as_axis_ids()
        a, b = x.dot_reaxe_left(red_axis_ids), y.dot_reaxe_right(red_axis_ids)
        a_axes, b_axes = a.tensor_description.axes, b.tensor_description.axes

        o_axes = (
            a_axes.as_axis_ids()[:-1] +
            b_axes.as_axis_ids()[1:]
        ).as_axes()
        o = self.reaxe(o_axes)
        return [o, a, b]

    def evaluate(self, evaluator, out, x, y):
        if self.multiply:
            evaluator.multiply(x, y, out)
        else:
            evaluator.dot(x, y, out)

    @property
    def axes(self):
        if self.out_axes:
            return self.out_axes
        else:
            x, y = self.args
            return AxesAppendComp(AxesSubComp(x.axes, self.reduction_axes),
                                  AxesSubComp(y.axes, self.reduction_axes))

    def generate_adjoints(self, adjoints, delta, x, y):
        x.generate_add_delta(adjoints, dot(delta, y, out_axes=x.axes))
        y.generate_add_delta(adjoints, dot(x, delta, out_axes=y.axes))


class ElementWiseBoolean(ElementWise):
    def __init__(self, x, y, dtype=np.dtype(bool), **kargs):
        super(ElementWiseBoolean, self).__init__(args=(x, y), dtype=dtype, **kargs)

    def visit(self, visitor):
        return visitor.visit_elementwise_boolean(self)


class equal(ElementWiseBoolean):
    def visit(self, visitor):
        return visitor.visit_equal(self, *self.args)

    def evaluate(self, evaluator, out, x, y):
        evaluator.equal(x, y, out)


class not_equal(ElementWiseBoolean):
    def evaluate(self, evaluator, out, x, y):
        evaluator.not_equal(x, y, out)

    def visit(self, visitor):
        return visitor.visit_not_equal(self, *self.args)


class greater(ElementWiseBoolean):
    def evaluate(self, evaluator, out, x, y):
        evaluator.greater(x, y, out)

    def visit(self, visitor):
        return visitor.visit_greater(self, *self.args)


class less(ElementWiseBoolean):
    def evaluate(self, evaluator, out, x, y):
        evaluator.less(x, y, out)

    def visit(self, visitor):
        return visitor.visit_less(self, *self.args)


class greater_equal(ElementWiseBoolean):
    def evaluate(self, evaluator, out, x, y):
        evaluator.greater_equal(x, y, out)

    def visit(self, visitor):
        return visitor.visit_greater_equal(self, *self.args)


class less_equal(ElementWiseBoolean):
    def evaluate(self, evaluator, out, x, y):
        evaluator.less_equal(x, y, out)

    def visit(self, visitor):
        return visitor.visit_less_equal(self, *self.args)


class softmax(ComputationOp):
    def __init__(self, x, softmax_axes=None, **kargs):
        if softmax_axes is None:
            softmax_axes = tensor_sample_axes(x, **kargs)
        self.softmax_axes = softmax_axes
        self.x = x
        exps = exp(x - max(x, reduction_axes=softmax_axes))
        self.z = sum(exps, reduction_axes=softmax_axes)
        super(softmax, self).__init__(args=(exps / self.z,), **kargs)

    def visit(self, visitor):
        return visitor.visit_softmax(self, self.x, *self.args)

    def compute_tensor_axes_info(self):
        smax, = self.args
        return smax.tensor_axes_info

    @property
    def axes(self):
        return self.x.axes

    def generate_adjoints(self, adjoints, delta, x):
        z = delta * self
        zs = sum(z, reduction_axes=AxesSubComp(self.x.axes, self.batch_axes))
        self.x.generate_add_delta(adjoints, (z - zs * self))


class ReductionOp(ComputationOp):
    def __init__(self, x, reduction_axes=None, out_axes=None, **kargs):
        self.out_axes = AxesComp.as_axes(out_axes)
        if reduction_axes is None:
            if out_axes is None:
                self.reduction_axes = sample_axes(x.axes)
            else:
                self.reduction_axes = AxesSubComp(x.axes, self.out_axes)
        else:
            self.reduction_axes = AxesComp.as_axes(reduction_axes)
        super(ReductionOp, self).__init__(args=(x,), **kargs)
        self.mode = None

    def compute_call_info(self):
        x, = self.args
        reduction_axes = self.reduction_axes.value

        if len(reduction_axes) == 0:
            # TODO do this as a reaxe to 1d or something
            xr = x.reaxe(self.axes.value)
            self.mode = 'copy'
            return [self.reaxe(self.axes.value), xr]
        else:
            np_out_axes = self.axes.value
            red_axes = [AxesAxis(reduction_axes)]
            red_axes.extend(np_out_axes)
            red_axes = Axes(*red_axes)
            self.mode = 0
            return [self.reaxe(np_out_axes), x.reaxe(red_axes)]

    @property
    def axes(self):
        if self.out_axes is not None:
            return self.out_axes
        return AxesSubComp(self.args[0].axes, self.reduction_axes)


class max(ReductionOp):
    def __init__(self, x, **kargs):
        super(max, self).__init__(x, **kargs)

    def visit(self, visitor):
        return visitor.visit_sum(self, self.reduction_axes.value, *self.args)

    def evaluate(self, evaluator, out, x):
        if self.mode is 'copy':
            # TODO Change this to a node replace
            evaluator.set_item(out, (), x)
        else:
            evaluator.max(x, self.mode, out)

    def generate_adjoints(self, adjoints, delta, x):
        x.generate_add_delta(adjoints, equal(x, self) * delta)


class min(ReductionOp):
    def __init__(self, x, **kargs):
        super(min, self).__init__(x, **kargs)

    def visit(self, visitor):
        return visitor.visit_sum(self, self.reduction_axes.value, *self.args)

    def evaluate(self, evaluator, out, x):
        if self.mode is 'copy':
            # TODO Change this to a node replace
            evaluator.set_item(out, (), x)
        else:
            evaluator.min(x, self.mode, out)

    def generate_adjoints(self, adjoints, delta, x):
        x.generate_add_delta(adjoints, equal(x, self) * delta)


class sum(ReductionOp):
    def __init__(self, x, **kargs):
        super(sum, self).__init__(x, **kargs)

    def visit(self, visitor):
        return visitor.visit_sum(self, self.reduction_axes.value, *self.args)

    def evaluate(self, evaluator, out, x):
        if self.mode is 'copy':
            # TODO Change this to a node replace
            evaluator.set_item(out, (), x)
        else:
            evaluator.sum(x, self.mode, out)

    def generate_adjoints(self, adjoints, delta, x):
        x.generate_add_delta(adjoints, delta)


class tensor_size(ComputationOp):
    def __init__(self, x, reduction_axes=None, out_axes=None, **kargs):
        self.out_axes = AxesComp.as_axes(out_axes)
        if reduction_axes is None:
            if out_axes is None:
                self.reduction_axes = sample_axes(x.axes)
            else:
                self.reduction_axes = AxesSubComp(x.axes, self.out_axes)
        else:
            self.reduction_axes = AxesComp.as_axes(reduction_axes)
        super(tensor_size, self).__init__(args=(x,), **kargs)

    def evaluate(self, evaluator, out):
        resolved_reduction_axes = self.reduction_axes.value
        size = resolved_reduction_axes.size
        evaluator.fill(out, size)

    @property
    def axes(self):
        return AxesComp.as_axes(())

    def generate_adjoints(self, adjoints, delta, x):
        pass


class Slice(ComputationOp):
    def __init__(self, slices, x, **kargs):
        super(Slice, self).__init__(args=(x,), **kargs)
        self.slices = slices


class Pad(ComputationOp):
    def __init__(self, axes, slice, x, **kargs):
        super(Pad, self).__init__(args=(x,), **kargs)
        self._axes = axes
        self.slice = slice

    @property
    def axes(self):
        return self._axes

    def evaluate(self, evaluator, out, x):
        evaluator.pad(x, self.slice, out)

    def generate_adjoints(self, adjoints, delta, x):
        pass


class Variable(AllocationOp):
    def __init__(self, **kargs):
        super(Variable, self).__init__(**kargs)
        self.tensor_axes_info.read_only = True

    def visit(self, visitor):
        return visitor.visit_variable(self)

    def generate_adjoints(self, adjoints, delta):
        pass


class Temporary(AllocationOp):
    def __init__(self, **kargs):
        super(Temporary, self).__init__(tags=['temp'], **kargs)

    def visit(self, visitor):
        return visitor.visit_temporary(self)

    def generate_adjoints(self, adjoints, delta):
        pass


class exp(ElementWise):
    def __init__(self, x, **kargs):
        super(exp, self).__init__(args=(x,), **kargs)

    def visit(self, visitor):
        return visitor.visit_exp(self, *self.args)

    def generate_adjoints(self, adjoints, delta, x):
        x.generate_add_delta(adjoints, delta * self)

    def evaluate(self, evaluator, out, x):
        evaluator.exp(x, out)


class log(ElementWise):
    def __init__(self, x, **kargs):
        super(log, self).__init__(args=(x,), **kargs)

    def visit(self, visitor):
        return visitor.visit_log(self, *self.args)

    def generate_adjoints(self, adjoints, delta, x):
        def do_adjoints(delta, x):

            if False and isinstance(x, softmax):
                x, = x.args

            if isinstance(x, divide):
                a, b = x.args
                do_adjoints(delta, a)
                do_adjoints(-delta, b)

            elif isinstance(x, exp):
                x.args[0].generate_add_delta(adjoints, delta)

            else:
                x.generate_add_delta(adjoints, delta / x)

        do_adjoints(delta, x)

    def evaluate(self, evaluator, out, x):
        evaluator.log(x, out)


# TODO Transform this inso max/log after autodiff
class safelog(log):
    expm50 = np.exp(-50.)

    def visit(self, visitor):
        return visitor.visit_safelog(self, *self.args)

    def evaluate(self, evaluator, out, x):
        evaluator.maximum(x, safelog.expm50, out)
        evaluator.log(out, out)


class maximum(ElementWise):
    def __init__(self, x, y, **kargs):
        super(maximum, self).__init__(args=(x, y), **kargs)

    def visit(self, visitor):
        return visitor.visit_maximum(self, *self.args)

    def evaluate(self, evaluator, out, x, y):
        evaluator.maximum(x, y, out=out)

    def generate_adjoints(self, adjoints, delta, x, y):
        x.generate_add_delta(adjoints, equal(self, x) * delta)
        y.generate_add_delta(adjoints, equal(self, y) * delta)


class minimum(ElementWise):
    def __init__(self, x, y, **kargs):
        super(minimum, self).__init__(args=(x, y), **kargs)

    def visit(self, visitor):
        return visitor.visit_minimum(self, *self.args)

    def evaluate(self, evaluator, out, x, y):
        evaluator.minimum(x, y, out=out)

    def generate_adjoints(self, adjoints, delta, x, y):
        x.generate_add_delta(adjoints, equal(self, x) * delta)
        y.generate_add_delta(adjoints, equal(self, y) * delta)


class multiply(ElementWise):
    def __init__(self, x, y, **kargs):
        super(multiply, self).__init__(args=(x, y), **kargs)

    def visit(self, visitor):
        return visitor.visit_multiply(self, *self.args)

    def generate_adjoints(self, adjoints, delta, x, y):
        x.generate_add_delta(adjoints, delta * y)
        y.generate_add_delta(adjoints, x * delta)

    def evaluate(self, evaluator, out, x, y):
        evaluator.multiply(x, y, out)


class negative(ElementWise):
    def __init__(self, x, **kargs):
        super(negative, self).__init__(args=(x,), **kargs)

    def visit(self, visitor):
        return visitor.visit_negative(self, *self.args)

    def generate_adjoints(self, adjoints, delta, x):
        x.generate_add_delta(adjoints, -delta)

    def evaluate(self, evaluator, out, x):
        evaluator.negative(x, out)


class power(ElementWise):
    def __init__(self, x, y, **kargs):
        super(power, self).__init__(args=(x,), **kargs)

    def visit(self, visitor):
        return visitor.visit_power(self, *self.args)

    def evaluate(self, evaluator, out, x, y):
        evaluator.pow(x, y, out)

    def generate_adjoints(self, adjoints, delta, x, y):
        x.generate_add_delta(adjoints, delta * y * self / x)
        y.generate_add_delta(adjoints, delta * self * log(x))


class reciprocal(ElementWise):
    def __init__(self, x, **kargs):
        super(reciprocal, self).__init__(args=(x,), **kargs)

    def visit(self, visitor):
        return visitor.visit_reciprocal(self, *self.args)

    def generate_adjoints(self, adjoints, delta, x):
        x.generate_add_delta(adjoints, -self * self * delta)

    def evaluate(self, evaluator, out, x):
        evaluator.reciprocal(x, out)


class sgn(ElementWise):
    def __init__(self, x, **kargs):
        super(sgn, self).__init__(args=(x,), **kargs)

    def visit(self, visitor):
        return visitor.visit_sgn(self, *self.args)

    def generate_adjoints(self, adjoints, delta, x):
        # Zero
        pass

    def evaluate(self, evaluator, out, x):
        evaluator.sign(x, out)


class sig(ElementWise):
    """Sigmoid"""

    def __init__(self, x, **kargs):
        super(sig, self).__init__(args=(x,), **kargs)

    def visit(self, visitor):
        return visitor.visit_sig(self, *self.args)

    def generate_adjoints(self, adjoints, delta, x):
        x.generate_add_delta(adjoints, delta * self * (1.0 - self))

    # TODO replace this with nodes after autodiff
    def evaluate(self, evaluator, out, x):
        evaluator.negative(x, out)
        evaluator.exp(out, out)
        evaluator.add(out, 1.0, out)
        evaluator.reciprocal(out, out)


class sin(ElementWise):
    def __init__(self, x, **kargs):
        super(sin, self).__init__(args=(x,), **kargs)

    def visit(self, visitor):
        return visitor.visit_sin(self, *self.args)

    def generate_adjoints(self, adjoints, delta, x):
        x.generate_add_delta(adjoints, delta * cos(x))

    def evaluate(self, evaluator, out, x):
        evaluator.sin(x, out)


class sqrt(ElementWise):
    def __init__(self, x, **kargs):
        super(sqrt, self).__init__(args=(x,), **kargs)

    def visit(self, visitor):
        return visitor.visit_sqrt(self, *self.args)

    def generate_adjoints(self, adjoints, delta, x):
        x.generate_add_delta(adjoints, .5 * delta * self)

    def evaluate(self, evaluator, out, x):
        evaluator.sqrt(x, out)


class square(ElementWise):
    def __init__(self, x, **kargs):
        super(square, self).__init__(args=(x,), **kargs)

    def visit(self, visitor):
        return visitor.visit_square(self, *self.args)

    def generate_adjoints(self, adjoints, delta, x):
        x.generate_add_delta(adjoints, 2.0 * delta * x)

    def evaluate(self, evaluator, out, x):
        evaluator.square(x, out)


class subtract(ElementWise):
    def __init__(self, x, y, **kargs):
        super(subtract, self).__init__(args=(x, y), **kargs)

    def visit(self, visitor):
        return visitor.visit_subtract(self, *self.args)

    def generate_adjoints(self, adjoints, delta, x, y):
        x.generate_add_delta(adjoints, delta)
        y.generate_add_delta(adjoints, -delta)

    def evaluate(self, evaluator, out, x, y):
        evaluator.subtract(x, y, out)


class tanh(ElementWise):
    def __init__(self, x, **kargs):
        super(tanh, self).__init__(args=(x,), **kargs)

    def visit(self, visitor):
        return visitor.visit_tanh(self, *self.args)

    def generate_adjoints(self, adjoints, delta, x):
        x.generate_add_delta(adjoints, delta * (1.0 - self * self))

    def evaluate(self, evaluator, out, x):
        evaluator.tanh(x, out)


def mean(x, **kargs):
    return sum(x, **kargs) / tensor_size(x, **kargs)


def deriv(dep, indep):
    Op.simple_prune([dep, indep])
    adjoint = dep.adjoints()[indep]
    if adjoint.axes.value == indep.axes.value:
        return adjoint
    else:
        return Broadcast(adjoint, axes=indep.axes)


def cross_entropy_multi(y, t, usebits=False, out_axes=None):
    logscale = np.float(1. / np.log(2.0) if usebits else 1.)
    return -sum(safelog(y) * t, out_axes=out_axes) * logscale


def cross_entropy_binary(y, t, out_axes=None):
    return -sum(safelog(y) * t + safelog(1 - y) * (1 - t), out_axes=out_axes)


class Function(nodes.Node):
    def __init__(self, ops):
        super(Function, self).__init__()
        from geon.backends.graph.analysis import Digraph
        self.ops = Digraph(ops)
        args, defs = set(), set()
        for op in self.ops.topsort():
            # Kernel defines the def of each operation
            defs |= set([op])
            # Kernel uses the args of each operation
            # except whatever is being defined
            args |= set(op.args) - defs
        self.args = args
        self.defs = defs

    @property
    def inputs(self):
        return self.use


class Buffer(object):
    def __init__(self, color, size):
        self.color = color
        self.size = size
        self.data = None<|MERGE_RESOLUTION|>--- conflicted
+++ resolved
@@ -13,16 +13,6 @@
 from geon.backends.graph.arrayaxes import get_batch_axes, TensorDescription, \
     AxisIDTuple, Axes, AxesAxis
 
-<<<<<<< HEAD
-=======
-try:
-    from mpi4py import MPI
-
-    comm = MPI.COMM_WORLD
-except:
-    pass
-
->>>>>>> 9a9fa762
 
 class Transformer(with_metaclass(abc.ABCMeta, object)):
     def __init__(self, results, error=None, initialize=False, environment=None, **kvargs):
@@ -1779,16 +1769,7 @@
         return visitor.visit_all_reduce(self, *self.args)
 
     def evaluate(self, evaluator, out, x):
-<<<<<<< HEAD
         return evaluator.allreduce(x,out)
-=======
-        x_val = x  # read data from GPU to CPU -- expensive!
-        recv_buffer = np.zeros(shape=x.shape, dtype=x.dtype)
-        comm.Allreduce(x_val, recv_buffer, op=MPI.SUM)
-        # Normalize the results to the number of MPI threads
-        recv_buffer = recv_buffer / comm.Get_size()
-        out[:] = recv_buffer
->>>>>>> 9a9fa762
 
 
 class placeholder(AllocationOp):
