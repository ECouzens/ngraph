--- conflicted
+++ resolved
@@ -1,5 +1,4 @@
 import numpy as np
-<<<<<<< HEAD
 
 from geon.backends.graph.transform import Transformer, AllocationOp, Visitor
 from geon.backends.graph.mpihandle import MPIHandle
@@ -7,25 +6,9 @@
 import argon.neon_backend.ar_backend
 from argon.neon_backend.ar_backend import ArBackend
 
-=======
-from argon.neon_backend.ar_backend import AMStatusCode
->>>>>>> 3a9b107c
 from neon import NervanaObject
-# from neon.backends.backend import OpTreeNode
-from geon.backends.graph.transform import Transformer, AllocationOp, Visitor
 
 
-
-WITHNP = False
-
-<<<<<<< HEAD
-=======
-from mpi4py import MPI  # noqa
-
-comm = MPI.COMM_WORLD
-
-
->>>>>>> 3a9b107c
 class ArgonTransformer(Transformer):
 
     def __init__(self, **kargs):
@@ -159,22 +142,12 @@
         raise NotImplementedError()
 
     def check_argon_error(self, err):
-        err_code = AMStatusCode(err.code)
-        if err_code != AMStatusCode.S_OK:
-            raise RuntimeError("Argon error: {}".format(err_code))
+        raise NotImplementedError()
 
     def allreduce(self, x, out):
         x_val = x.get()  # read data from Argon to CPU -- expensive!
-<<<<<<< HEAD
         recv_buffer = MPIHandle().allreduceAvg(x_val)
-=======
-        recv_buffer = np.zeros(shape=x.shape, dtype=x.dtype)
-        comm.Allreduce(x_val, recv_buffer, op=MPI.SUM)
-        # Normalize the results to the number of MPI threads
-        recv_buffer = recv_buffer / comm.Get_size()
->>>>>>> 3a9b107c
         out.set(recv_buffer)
-        
 
 
 class ArgonUniform(AllocationOp):
