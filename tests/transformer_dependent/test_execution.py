--- conflicted
+++ resolved
@@ -231,11 +231,7 @@
 
 
 @pytest.config.argon_disabled  # TODO Triage
-<<<<<<< HEAD
-def test_prod_constant():
-=======
-def test_prod_constant(transformer_factory, prod_constant):
->>>>>>> 836de059
+def test_prod_constant(prod_constant):
     """
     Test reduce product of constants
     """
@@ -278,11 +274,7 @@
 
 
 @pytest.config.argon_disabled  # TODO Triage
-<<<<<<< HEAD
-def test_prod_deriv():
-=======
-def test_prod_deriv(transformer_factory, prod_deriv_arrays):
->>>>>>> 836de059
+def test_prod_deriv(prod_deriv_arrays):
     """
     Test reduce product's gradient
     """
